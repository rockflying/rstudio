--- conflicted
+++ resolved
@@ -16,12 +16,8 @@
 #ifndef SESSION_MAIN_HPP
 #define SESSION_MAIN_HPP
 
-<<<<<<< HEAD
-namespace rsession {
-=======
 namespace rstudio {
 namespace session {
->>>>>>> 41b8cc23
 
 
 }

--- conflicted
+++ resolved
@@ -27,12 +27,8 @@
 
 #include <session/SessionClientEvent.hpp>
 
-<<<<<<< HEAD
-namespace rsession {
-=======
 namespace rstudio {
 namespace session {
->>>>>>> 41b8cc23
    
 // initialization
 void initializeClientEventQueue();

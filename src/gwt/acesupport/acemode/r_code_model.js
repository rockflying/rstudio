/*
 * r_code_model.js
 *
 * Copyright (C) 2009-12 by RStudio, Inc.
 *
 * Unless you have received this program directly from RStudio pursuant
 * to the terms of a commercial license agreement with RStudio, then
 * this program is licensed to you under the terms of version 3 of the
 * GNU Affero General Public License. This program is distributed WITHOUT
 * ANY EXPRESS OR IMPLIED WARRANTY, INCLUDING THOSE OF NON-INFRINGEMENT,
 * MERCHANTABILITY OR FITNESS FOR A PARTICULAR PURPOSE. Please refer to the
 * AGPL (http://www.gnu.org/licenses/agpl-3.0.txt) for more details.
 *
 */

define("mode/r_code_model", function(require, exports, module) {

var Range = require("ace/range").Range;
var TokenIterator = require("ace/token_iterator").TokenIterator;
var RTokenCursor = require("mode/token_cursor").RTokenCursor;

var $verticallyAlignFunctionArgs = false;

function comparePoints(pos1, pos2)
{
   if (pos1.row != pos2.row)
      return pos1.row - pos2.row;
   return pos1.column - pos2.column;
}

function isOneOf(object, array)
{
   for (var i = 0; i < array.length; i++)
      if (object === array[i])
         return true;
   return false;
}

var ScopeManager = require("mode/r_scope_tree").ScopeManager;
var ScopeNode = require("mode/r_scope_tree").ScopeNode;

var RCodeModel = function(session, tokenizer, statePattern, codeBeginPattern) {

   this.$session = session;
   this.$doc = session.getDocument();
   this.$tokenizer = tokenizer;
   this.$tokens = new Array(this.$doc.getLength());
   this.$endStates = new Array(this.$doc.getLength());
   this.$statePattern = statePattern;
   this.$codeBeginPattern = codeBeginPattern;
   this.$scopes = new ScopeManager(ScopeNode);

   var that = this;
   this.$doc.on('change', function(evt) {
      that.$onDocChange.apply(that, [evt]);
   });
   
};

(function () {

   this.getTokenCursor = function() {
      return new RTokenCursor(this.$tokens);
   };

   this.$complements = {
      '(': ')',
      ')': '(',
      '[': ']',
      ']': '[',
      '{': '}',
      '}': '{'
   };

   var $normalizeWhitespace = function(text) {
      text = text.trim();
      text = text.replace(/[\n\s]+/g, " ");
      return text;
   };

   var $truncate = function(text, width) {
      
      if (typeof width === "undefined")
         width = 80;
      
      if (text.length > width)
         text = text.substring(0, width) + "...";
      
      return text;
   };

   var $normalizeAndTruncate = function(text, width) {
      return $truncate($normalizeWhitespace(text), width);
   };
   

   function pFunction(t)
   {
      return t.type == 'keyword' && t.value == 'function';
   }

   function pAssign(t)
   {
      return /\boperator\b/.test(t.type) && /^(=|<-|<<-)$/.test(t.value);
   }

   function pIdentifier(t)
   {
      return /\bidentifier\b/.test(t.type);
   }

   // Find the associated function token from an open brace, e.g.
   //
   //   foo <- function(a, b, c) {
   //          ^<<<<<<<<<<<<<<<<<^
   function findAssocFuncToken(tokenCursor)
   {
      var clonedCursor = tokenCursor.cloneCursor();
      if (clonedCursor.currentValue() !== "{")
         return false;
      if (!clonedCursor.moveBackwardOverMatchingParens())
         return false;
      if (!clonedCursor.moveToPreviousToken())
         return false;
      if (!pFunction(clonedCursor.currentToken()))
         return false;

      tokenCursor.$row = clonedCursor.$row;
      tokenCursor.$offset = clonedCursor.$offset;
      return true;

   }

   // Move from the function token to the end of a function name.
   // Note that it is legal to define functions in multi-line strings,
   // hence the somewhat awkward name / interface.
   //
   //     "some function" <- function(a, b, c) {
   //                   ^~~~~^
   function moveFromFunctionTokenToEndOfFunctionName(tokenCursor)
   {
      var clonedCursor = tokenCursor.cloneCursor();
      if (!pFunction(clonedCursor.currentToken()))
         return false;
      if (!clonedCursor.moveToPreviousToken())
         return false;
      if (!pAssign(clonedCursor.currentToken()))
         return false;
      if (!clonedCursor.moveToPreviousToken())
         return false;

      tokenCursor.$row = clonedCursor.$row;
      tokenCursor.$offset = clonedCursor.$offset;
      return true;
   }

   this.getFunctionsInScope = function(pos) {
      this.$buildScopeTreeUpToRow(pos.row);
      return this.$scopes.getFunctionsInScope(pos);
   };

   this.getAllFunctionScopes = function(row) {
      if (typeof row === "undefined")
         row = this.$doc.getLength();
      this.$buildScopeTreeUpToRow(row);
      return this.$scopes.getAllFunctionScopes();
   };

   function pInfix(token)
   {
      return /\binfix\b/.test(token.type);
   }

   this.getDplyrJoinContextFromInfixChain = function(cursor)
   {
      var clone = cursor.cloneCursor();
      
      var token = "";
      if (clone.currentType() === "identifier")
         token = clone.currentValue();
      
      // We're expecting to be within e.g.
      //
      //    mtcars %>% semi_join(foo, by = c("a" =
      //                                           ^
      // Here, we get:
      // 1. The name of the 'right table' (foo), and
      // 2. The cursor position (left or right of '=')
      var cursorPos = "left";
      if (clone.currentValue() === "=")
         cursorPos = "right";

      if (clone.currentType() === "identifier")
      {
         if (!clone.moveToPreviousToken())
            return null;
         
         if (clone.currentValue() === "=")
            cursorPos = "right";
      }

      // Move to the first opening paren
      if (!clone.findOpeningBracket("(", true))
         return null;

      if (!clone.moveToPreviousToken())
         return null;

      // Look back until we find a 'join' verb
      while (clone.findOpeningBracket("(", true))
      {
         if (!clone.moveToPreviousToken())
            return null;

         if (!/_join$/.test(clone.currentValue()))
            continue;

         // If we get here, it looks like a dplyr join in a magrittr chain
         // get the data name and the join verb
         var verb = clone.currentValue();

         if (!clone.moveToNextToken())
            return null;

         if (!clone.moveToNextToken())
            return null;

         var rightData = clone.currentValue();

         var leftData = "";
         var data = this.moveToDataObjectFromInfixChain(clone);
         if (data === false)
            return null;
         
         leftData = clone.currentValue();
         
         return {
            "token": token,
            "leftData": leftData,
            "rightData": rightData,
            "verb": verb,
            "cursorPos": cursorPos
         };
      }
      return null;
   };

   // If the token cursor lies within an infix chain, try to retrieve:
   // 1. The data object name, and
   // 2. Any custom variable names (e.g. set through 'mutate', 'summarise')
   this.getDataFromInfixChain = function(tokenCursor)
   {
      var data = this.moveToDataObjectFromInfixChain(tokenCursor);
      
      var additionalArgs = [];
      var excludeArgs = [];
      var name = "";
      var excludeArgsFromObject = false;
      if (data !== false)
      {
         if (data.excludeArgsFromObject)
            excludeArgsFromObject = data.excludeArgsFromObject;
         
         name = tokenCursor.currentValue();
         additionalArgs = data.additionalArgs;
         excludeArgs = data.excludeArgs;
      }

      return {
         "name": name,
         "additionalArgs": additionalArgs,
         "excludeArgs": excludeArgs,
         "excludeArgsFromObject": excludeArgsFromObject
      };
      
   };

   var $dplyrMutaterVerbs = [
      "mutate", "summarise", "summarize", "rename", "transmute",
      "select", "rename_vars",
      "inner_join", "left_join", "right_join", "semi_join", "anti_join",
      "outer_join", "full_join"
   ];

   // Add arguments from a function call in a chain.
   //
   //     select(x, y = 1)
   //     ^~~~~~~|~~|~~~~x
   var addDplyrArguments = function(cursor, data, limit, fnName)
   {
      if (!cursor.moveToNextToken())
         return false;

      if (cursor.currentValue() !== "(")
         return false;

      if (!cursor.moveToNextToken())
         return false;

      if (cursor.currentValue() === ")")
         return false;

      if (cursor.currentType() === "identifier")
         data.additionalArgs.push(cursor.currentValue());
      
      if (fnName === "rename")
      {
         if (!cursor.moveToNextToken())
            return false;
         data.excludeArgs.push(cursor.currentValue());
      }

      if (fnName === "select")
      {
         data.excludeArgsFromObject = true;
      }

      do
      {
         if (cursor.currentValue() === ")")
            break;
         
         if ((cursor.$row > limit.$row) ||
             (cursor.$row === limit.$row && cursor.$offset >= limit.$offset))
            break;
         
         if (cursor.fwdToMatchingToken())
         {
            if (!cursor.moveToNextToken())
               break;
            continue;
         }

         if (lookingAtComma(cursor))
         {
            if (!cursor.moveToNextToken())
               return false;

            if (cursor.currentType() === "identifier")
               data.additionalArgs.push(cursor.currentValue());
            
            if (!cursor.moveToNextToken())
               return false;

            if (cursor.currentValue() === "=")
            {
               if (isOneOf(fnName, ["rename", "rename_vars"]))
               {
                  if (!cursor.moveToNextToken())
                     return false;
                  if (cursor.currentType() === "identifier")
                     data.excludeArgs.push(cursor.currentValue());
               }

            }
            

         }
         
      } while (cursor.moveToNextToken());

      return true;
      
   };

   var findChainScope = function(cursor)
   {
      var clone = cursor.cloneCursor();
      while (clone.findOpeningBracket("(", false))
      {
         // Move off of the opening paren
         if (!clone.moveToPreviousToken())
            return false;

         // Move off of identifier
         if (!clone.moveToPreviousToken())
            return false;

         // Move over '::' qualifiers
         if (clone.currentValue() === ":")
         {
            while (clone.currentValue() === ":")
               if (!clone.moveToPreviousToken())
                  return false;

            // Move off of identifier
            if (!clone.moveToPreviousToken())
               return false;
         }

         // If it's an infix operator, we use this scope
         // Ensure it's a '%%' operator (allow for other pipes)
         if (pInfix(clone.currentToken()))
         {
            cursor.$row = clone.$row;
            cursor.$offset = clone.$offset;
            return true;
         }

         // keep trying!
         
      }

      // give up
      return false;
      
   };

   // Attempt to move a token cursor from a function call within
   // a chain back to the starting data object.
   //
   //     df %.% foo %>>% bar() %>% baz(foo,
   //     ^~~~~~~~~~~~~~~~~~~~~~~~~~~~~~~~~^
   this.moveToDataObjectFromInfixChain = function(tokenCursor)
   {
      // Find an opening paren associated with the nearest chain,
      // Find the outermost opening paren
      var clone = tokenCursor.cloneCursor();
      if (!findChainScope(clone))
         return false;

      // Fill custom args
      var data = {
         additionalArgs: [],
         excludeArgs: []
      };
      
      // Repeat the walk -- keep walking as we can find '%%'
      while (true)
      {
         if (clone.$row === 0 && clone.$offset === 0)
         {
            tokenCursor.$row = 0;
            tokenCursor.$offset = 0;
            return data;
         }

         // Move over parens to identifier if necessary
         //
         //    foo(bar, baz)
         //    ^~~~~~~~~~~~^
         clone.moveBackwardOverMatchingParens();

         // Move off of '%>%' (or '(') onto identifier
         if (!clone.moveToPreviousToken())
            return false;

         // If this identifier is a dplyr 'mutate'r, then parse
         // those variables.
         var value = clone.currentValue();
         if ($dplyrMutaterVerbs.some(function(x) {
            return x === value;
         }))
         {
            addDplyrArguments(clone.cloneCursor(), data, tokenCursor, value);
         }

         // Move off of identifier, on to new infix operator.
         // Note that we may already be at the start of the document,
         // so check for that.
         if (!clone.moveToPreviousToken())
         {
            if (clone.$row === 0 && clone.$offset === 0)
            {
               tokenCursor.$row = 0;
               tokenCursor.$offset = 0;
               return data;
            }
            return false;
         }

         // Move over '::' qualifiers
         if (clone.currentValue() === ":")
         {
            while (clone.currentValue() === ":")
               if (!clone.moveToPreviousToken())
                  return false;

            // Move off of identifier
            if (!clone.moveToPreviousToken())
               return false;
         }

         // We should be on an infix operator now. If we are, keep walking;
         // if not, then the identifier we care about is the next token.
         if (!pInfix(clone.currentToken()))
            break;
      }

      if (!clone.moveToNextToken())
         return false;

      tokenCursor.$row = clone.$row;
      tokenCursor.$offset = clone.$offset;
      return data;
   };

   function addForInToken(tokenCursor, scopedVariables)
   {
      var clone = tokenCursor.cloneCursor();
      if (clone.currentValue() !== "for")
         return false;

      if (!clone.moveToNextToken())
         return false;

      if (clone.currentValue() !== "(")
         return false;

      if (!clone.moveToNextToken())
         return false;

      var maybeForInVariable = clone.currentValue();
      if (!clone.moveToNextToken())
         return false;

      if (clone.currentValue() !== "in")
         return false;

      scopedVariables[maybeForInVariable] = "variable";
      return true;
   }

   // Moves out of an argument list for a function, e.g.
   //
   //     x <- function(a, b|
   //          ^~~~~~~~~~~~~^
   //
   // The cursor will be placed on the associated 'function' token
   // on success, and unmoved on failure.
   var moveOutOfArgList = function(tokenCursor)
   {
      var clone = tokenCursor.cloneCursor();
      if (!clone.findOpeningBracket("(", true))
         return false;

      if (!clone.moveToPreviousToken())
         return false;
      
      if (clone.currentValue() !== "function")
         return false;

      tokenCursor.$row = clone.$row;
      tokenCursor.$offset = clone.$offset;
      return true;
   };

   this.getVariablesInScope = function(pos) {
      
      this.$tokenizeUpToRow(pos.row);
      
      var tokenCursor = this.getTokenCursor();
      if (!tokenCursor.moveToPosition(pos))
         return [];

      // If we're in a function call, avoid grabbing the parameters and
      // function name itself within the call. This is so that in e.g.
      //
      //     func <- foo(x = 1, y = 2, |
      //
      // we don't pick up 'func', 'x', and 'y' as potential completions
      // since they will not be valid in all contexts
      if (moveOutOfArgList(tokenCursor))
         if (moveFromFunctionTokenToEndOfFunctionName(tokenCursor))
            if (tokenCursor.findStartOfEvaluationContext())
               {} // previous statements will move the cursor as necessary

      var scopedVariables = {};
      do
      {
         if (tokenCursor.bwdToMatchingToken())
            continue;

         // Handle 'for (x in bar)'
         addForInToken(tokenCursor, scopedVariables);
         
         // Default -- assignment case
         if (pAssign(tokenCursor.currentToken()))
         {
            // Check to see if this is a function (simple check)
            var type = "variable";
            var functionCursor = tokenCursor.cloneCursor();
            if (functionCursor.moveToNextToken())
            {
               if (functionCursor.currentValue() === "function")
               {
                  type = "function";
               }
            }
            
            var clone = tokenCursor.cloneCursor();
            if (!clone.moveToPreviousToken()) continue;
            
            if (pIdentifier(clone.currentToken()))
            {
               var arg = clone.currentValue();
               scopedVariables[arg] = type;
               continue;
            }
            
         }
      } while (tokenCursor.moveToPreviousToken());

      var result = [];
      for (var key in scopedVariables)
         result.push({
            "token": key,
            "type": scopedVariables[key]
         });
      
      result.sort();
      return result;
      
   };

   function lookingAtComma(cursor) {
      return /,\s*$/.test(cursor.currentValue()) && cursor.currentType() === "text";
   }

   // Get function arguments, starting at the start of a function definition, e.g.
   //
   // x <- function(a = 1, b = 2, c = list(a = 1, b = 2), ...)
   //      ?~~~~~~~?^~~~~~~^~~~~~~^~~~~~~~~~~~~~~~~~~~~~~~^~~|
   function $getFunctionArgs(tokenCursor)
   {
      if (pFunction(tokenCursor.currentToken()))
         tokenCursor.moveToNextToken();

      if (tokenCursor.currentValue() === "(")
         tokenCursor.moveToNextToken();

      if (tokenCursor.currentValue() === ")")
         return [];

      var functionArgs = [];
      if (pIdentifier(tokenCursor.currentToken()))
         functionArgs.push(tokenCursor.currentValue());
      
      while (tokenCursor.moveToNextToken())
      {
         if (tokenCursor.fwdToMatchingToken())
            continue;

         if (tokenCursor.currentValue() === ")")
            break;

         // Yuck: '...' and ',' can get tokenized together as
         // text. All we can really do is ask if a particular token is
         // type 'text' and ends with a comma.
         // Once we encounter such a token, we look ahead to find an
         // identifier (it signifies an argument name)
         if (lookingAtComma(tokenCursor))
         {
            while (lookingAtComma(tokenCursor))
               tokenCursor.moveToNextToken();
            
            if (pIdentifier(tokenCursor.currentToken()))
               functionArgs.push(tokenCursor.currentValue());
         }
      }
      return functionArgs;
      
   }

   this.$buildScopeTreeUpToRow = function(maxrow)
   {
      function maybeEvaluateLiteralString(value) {
         // NOTE: We could evaluate escape sequences and whatnot here as well.
         //       Hard to imagine who would abuse Rnw by putting escape
         //       sequences in chunk labels, though.
         var match = /^(['"])(.*)\1$/.exec(value);
         if (!match)
            return value;
         else
            return match[2];
      }

      function getChunkLabel(reOptions, comment) {

         if (typeof reOptions === "undefined")
            return "";
         
         var match = reOptions.exec(comment);
         if (!match)
            return null;
         var value = match[1];
         var values = value.split(',');
         if (values.length == 0)
            return null;

         // If first arg has no =, it's a label
         if (!/=/.test(values[0])) {
            return values[0].replace(/(^\s+)|(\s+$)/g, '');
         }

         for (var i = 0; i < values.length; i++) {
            match = /^\s*label\s*=\s*(.*)$/.exec(values[i]);
            if (match) {
               return maybeEvaluateLiteralString(
                                        match[1].replace(/(^\s+)|(\s+$)/g, ''));
            }
         }

         return null;
      }

      // It's possible that determining the scope at 'position' may require
      // parsing beyond the position itself--for example if the position is
      // on the identifier of a function whose open brace is a few tokens later.
      // Seems like it would be rare indeed for this distance to be more than 30
      // rows.
      var maxRow = Math.min(maxrow + 30, this.$doc.getLength() - 1);
      this.$tokenizeUpToRow(maxRow);

      //console.log("Seeking to " + this.$scopes.parsePos.row + "x"+ this.$scopes.parsePos.column);
      var tokenCursor = this.getTokenCursor();
      if (!tokenCursor.seekToNearestToken(this.$scopes.parsePos, maxRow))
         return;

      do
      {
         this.$scopes.parsePos = tokenCursor.currentPosition();
         this.$scopes.parsePos.column += tokenCursor.currentValue().length;

         //console.log("                                 Token: " + tokenCursor.currentValue() + " [" + tokenCursor.currentPosition().row + "x" + tokenCursor.currentPosition().column + "]");

         var tokenType = tokenCursor.currentToken().type;
         if (/\bsectionhead\b/.test(tokenType))
         {
            var sectionHeadMatch = /^#+'?[-=#\s]*(.*?)\s*[-=#]+\s*$/.exec(
                  tokenCursor.currentValue());

            var label = "" + sectionHeadMatch[1];
            if (label.length === 0)
               label = "(Untitled)";
            if (label.length > 50)
               label = label.substring(0, 50) + "...";

            this.$scopes.onSectionHead(label, tokenCursor.currentPosition());
         }
         else if (/\bcodebegin\b/.test(tokenType))
         {
            var chunkStartPos = tokenCursor.currentPosition();
            var chunkPos = {row: chunkStartPos.row + 1, column: 0};
            var chunkNum = this.$scopes.getTopLevelScopeCount()+1;
            var chunkLabel = getChunkLabel(this.$codeBeginPattern,
                                           tokenCursor.currentValue());
            var scopeName = "Chunk " + chunkNum;
            if (chunkLabel)
               scopeName += ": " + chunkLabel;
            this.$scopes.onChunkStart(chunkLabel,
                                      scopeName,
                                      chunkStartPos,
                                      chunkPos);
         }
         else if (/\bcodeend\b/.test(tokenType))
         {
            var pos = tokenCursor.currentPosition();
            // Close any open functions
            while (this.$scopes.onScopeEnd(pos))
            {
            }

            pos.column += tokenCursor.currentValue().length;
            this.$scopes.onChunkEnd(pos);
         }
         else if (tokenCursor.currentValue() === "{")
         {
            var localCursor = tokenCursor.cloneCursor();
            var bracePos = localCursor.currentPosition();
            
            var startPos;
            if (findAssocFuncToken(localCursor))
            {
               var argsCursor = localCursor.cloneCursor();
               argsCursor.moveToNextToken();
               var argsStartPos = argsCursor.currentPosition();

               var functionName = null;
               if (moveFromFunctionTokenToEndOfFunctionName(localCursor))
               {
                  var functionEndCursor = localCursor.cloneCursor();
                  if (localCursor.findStartOfEvaluationContext())
                  {
                     var functionStartPos = localCursor.currentPosition();
                     var functionEndPos = functionEndCursor.currentPosition();
                     functionName = this.$doc.getTextRange(new Range(
                        functionStartPos.row,
                        functionStartPos.column,
                        functionEndPos.row,
                        functionEndPos.column + functionEndCursor.currentValue().length
                     ));
                  }
               }
               
               startPos = localCursor.currentPosition();
               if (localCursor.isFirstSignificantTokenOnLine())
                  startPos.column = 0;

               var functionArgsString = this.$doc.getTextRange(new Range(
                  argsStartPos.row, argsStartPos.column,
                  bracePos.row, bracePos.column
               ));

               var functionLabel;
               if (functionName === null)
                  functionLabel = $normalizeWhitespace("<function>" + functionArgsString);
               else
                  functionLabel = $normalizeWhitespace(functionName + functionArgsString);

               // Obtain the function arguments by walking through the tokens
               var functionArgs = $getFunctionArgs(argsCursor);

               this.$scopes.onFunctionScopeStart(functionLabel,
                                                 startPos,
                                                 tokenCursor.currentPosition(),
                                                 functionName,
                                                 functionArgs);
            }
            else
            {
               startPos = tokenCursor.currentPosition();
               if (tokenCursor.isFirstSignificantTokenOnLine())
                  startPos.column = 0;
               this.$scopes.onScopeStart(startPos);
            }
         }
         else if (tokenCursor.currentValue() === "}")
         {
            var pos = tokenCursor.currentPosition();
            if (tokenCursor.isLastSignificantTokenOnLine())
            {
               pos.column = this.$getLine(pos.row).length + 1;
            }
            else
            {
               pos.column++;
            }
            this.$scopes.onScopeEnd(pos);
         }
      } while (tokenCursor.moveToNextToken(maxRow));
   };

   this.$getFoldToken = function(session, foldStyle, row) {
      this.$tokenizeUpToRow(row);

      if (this.$statePattern && !this.$statePattern.test(this.$endStates[row]))
         return "";

      var rowTokens = this.$tokens[row];

      if (rowTokens.length == 1 && /\bsectionhead\b/.test(rowTokens[0].type))
         return rowTokens[0];

      var depth = 0;
      var unmatchedOpen = null;
      var unmatchedClose = null;

      for (var i = 0; i < rowTokens.length; i++) {
         var token = rowTokens[i];
         if (/\bparen\b/.test(token.type)) {
            switch (token.value) {
               case '{':
                  depth++;
                  if (depth == 1) {
                     unmatchedOpen = token;
                  }
                  break;
               case '}':
                  depth--;
                  if (depth == 0) {
                     unmatchedOpen = null;
                  }
                  if (depth < 0) {
                     unmatchedClose = token;
                     depth = 0;
                  }
                  break;
            }
         }
      }

      if (unmatchedOpen)
         return unmatchedOpen;

      if (foldStyle == "markbeginend" && unmatchedClose)
         return unmatchedClose;

      if (rowTokens.length >= 1) {
         if (/\bcodebegin\b/.test(rowTokens[0].type))
            return rowTokens[0];
         else if (/\bcodeend\b/.test(rowTokens[0].type))
            return rowTokens[0];
      }

      return null;
   };

   this.getFoldWidget = function(session, foldStyle, row) {
      var foldToken = this.$getFoldToken(session, foldStyle, row);
      if (foldToken == null)
         return "";
      if (foldToken.value == '{')
         return "start";
      else if (foldToken.value == '}')
         return "end";
      else if (/\bcodebegin\b/.test(foldToken.type))
         return "start";
      else if (/\bcodeend\b/.test(foldToken.type))
         return "end";
      else if (/\bsectionhead\b/.test(foldToken.type))
         return "start";

      return "";
   };

   this.getFoldWidgetRange = function(session, foldStyle, row) {
      var foldToken = this.$getFoldToken(session, foldStyle, row);
      if (!foldToken)
         return;

      var pos = {row: row, column: foldToken.column + 1};

      if (foldToken.value == '{') {
         var end = session.$findClosingBracket(foldToken.value, pos);
         if (!end)
            return;
         return Range.fromPoints(pos, end);
      }
      else if (foldToken.value == '}') {
         var start = session.$findOpeningBracket(foldToken.value, pos);
         if (!start)
            return;
         return Range.fromPoints({row: start.row, column: start.column+1},
                                 {row: pos.row, column: pos.column-1});
      }
      else if (/\bcodebegin\b/.test(foldToken.type)) {
         // Find next codebegin or codeend
         var tokenIterator = new TokenIterator(session, row, 0);
         for (var tok; tok = tokenIterator.stepForward(); ) {
            if (/\bcode(begin|end)\b/.test(tok.type)) {
               var begin = /\bcodebegin\b/.test(tok.type);
               var tokRow = tokenIterator.getCurrentTokenRow();
               var endPos = begin
                     ? {row: tokRow-1, column: session.getLine(tokRow-1).length}
                     : {row: tokRow, column: session.getLine(tokRow).length};
               return Range.fromPoints(
                     {row: row, column: foldToken.column + foldToken.value.length},
                     endPos);
            }
         }
         return;
      }
      else if (/\bcodeend\b/.test(foldToken.type)) {
         var tokenIterator2 = new TokenIterator(session, row, 0);
         for (var tok2; tok2 = tokenIterator2.stepBackward(); ) {
            if (/\bcodebegin\b/.test(tok2.type)) {
               var tokRow2 = tokenIterator2.getCurrentTokenRow();
               return Range.fromPoints(
                     {row: tokRow2, column: session.getLine(tokRow2).length},
                     {row: row, column: session.getLine(row).length});
            }
         }
         return;
      }
      else if (/\bsectionhead\b/.test(foldToken.type)) {
         var match = /([-=#])\1+\s*$/.exec(foldToken.value);
         if (!match)
            return;  // this would be surprising

         pos.column += match.index - 1; // Not actually sure why -1 is needed
         var tokenIterator3 = new TokenIterator(session, row, 0);
         var lastRow = row;
         for (var tok3; tok3 = tokenIterator3.stepForward(); ) {
            if (/\bsectionhead\b/.test(tok3.type)) {
               break;
            }
            lastRow = tokenIterator3.getCurrentTokenRow();
         }

         return Range.fromPoints(
               pos,
               {row: lastRow, column: session.getLine(lastRow).length});
      }

      return;
   };

   this.getCurrentScope = function(position, filter)
   {
      if (!filter)
         filter = function(scope) { return true; };

      if (!position)
         return "";
      this.$buildScopeTreeUpToRow(position.row);

      var scopePath = this.$scopes.getActiveScopes(position);
      if (scopePath)
      {
         for (var i = scopePath.length-1; i >= 0; i--) {
            if (filter(scopePath[i]))
               return scopePath[i];
         }
      }

      return null;
   };

   this.getScopeTree = function()
   {
      this.$buildScopeTreeUpToRow(this.$doc.getLength() - 1);
      return this.$scopes.getScopeList();
   };

   this.findFunctionDefinitionFromUsage = function(usagePos, functionName)
   {
      this.$buildScopeTreeUpToRow(this.$doc.getLength() - 1);
      return this.$scopes.findFunctionDefinitionFromUsage(usagePos,
                                                          functionName);
   };

   this.getIndentForOpenBrace = function(pos)
   {
      if (this.$tokenizeUpToRow(pos.row))
      {
         var tokenCursor = this.getTokenCursor();
         if (tokenCursor.seekToNearestToken(pos, pos.row)
                   && tokenCursor.currentValue() == "{"
               && tokenCursor.moveBackwardOverMatchingParens())
         {
            return this.$getIndent(this.$getLine(tokenCursor.currentPosition().row));
         }
      }

      return this.$getIndent(this.$getLine(pos.row));
   };

   // NOTE: lastRow is used purely for testing. If it's non-numeric then we need to
   // set it with the current cursor position.
   this.getNextLineIndent = function(state, line, tab, row)
   {
      if (state == "qstring" || state == "qqstring")
         return "";

      // NOTE: Pressing enter will already have moved the cursor to the next row,
      // so we need to push that back a single row.
      if (typeof row !== "number")
         row = this.$session.getSelection().getCursor().row - 1;

      var tabSize = this.$session.getTabSize();
      var tabAsSpaces = new Array(tabSize + 1).join(" ");

      // This lineOverrides nonsense is necessary because the line has not 
      // changed in the real document yet. We need to simulate it by replacing
      // the real line with the `line` param, and when we finish with this
      // method, undo the damage and invalidate the row.
      // To repro the problem without using lineOverrides, comment out this
      // block of code, and in the editor hit Enter in the middle of a line 
      // that contains a }.
      this.$lineOverrides = null;
      if (!(this.$doc.getLine(row) === line))
      {
         this.$lineOverrides = {};
         this.$lineOverrides[row] = line;
         this.$invalidateRow(row);
      }
      
      try
      {
         var defaultIndent = row < 0 ?
                "" : 
                this.$getIndent(this.$getLine(row));

         // jcheng 12/7/2013: It doesn't look to me like $tokenizeUpToRow can return
         // anything but true, at least not today.
         if (!this.$tokenizeUpToRow(row))
            return defaultIndent;

         // If we're in an Sweave/Rmd/etc. document and this line isn't R, then
         // don't auto-indent
         if (this.$statePattern && !this.$statePattern.test(state))
            return defaultIndent;

         // The significant token (no whitespace, comments) that most immediately
         // precedes this line. We don't look back further than 10 rows or so for
         // performance reasons.
         var startPos = {
            row: row,
            column: this.$getLine(row).length
         };

         var prevToken = this.$findPreviousSignificantToken(
            startPos,
            row - 10
         );

         // Used to add extra whitspace if the next line is a continuation of the
         // previous line (i.e. the last significant token is a binary operator).
         var continuationIndent = "";
         var startedOnOperator = false;

         if (prevToken &&
             /\boperator\b/.test(prevToken.token.type) &&
             !/\bparen\b/.test(prevToken.token.type))
         {
            // Fix issue 2579: If the previous significant token is an operator
            // (commonly, "+" when used with ggplot) then this line is a
            // continuation of an expression that was started on a previous
            // line. This line's indent should then be whatever would normally
            // be used for a complete statement starting here, plus a tab.
            continuationIndent = tab;
            startedOnOperator = true;
            var tokenValue = prevToken.token.value;
         }

         else if (prevToken
               && /\bparen\b/.test(prevToken.token.type)
               && /\)$/.test(prevToken.token.value))
         {
            // The previous token was a close-paren ")". Check if this is an
            // if/while/for/function without braces, in which case we need to
            // take the indentation of the keyword and indent by one level.
            //
            // Example:
            // if (identical(foo, 1) &&
            //     isTRUE(bar) &&
            //     (!is.null(baz) && !is.na(baz)))
            //   |
            var openParenPos = this.$walkParensBalanced(
                  prevToken.row,
                  prevToken.row - 10,
                  null,
                  function(parens, paren, pos)
                  {
                     return parens.length === 0;
                  });

            if (openParenPos != null)
            {
               var preParenToken = this.$findPreviousSignificantToken(openParenPos, 0);
               if (preParenToken && preParenToken.token.type === "keyword"
                     && /^(if|while|for|function)$/.test(preParenToken.token.value))
               {
                  return this.$getIndent(this.$getLine(preParenToken.row)) + tab;
               }
            }
         }
         else if (prevToken
                     && prevToken.token.type === "keyword"
                     && (prevToken.token.value === "repeat" || prevToken.token.value === "else"))
         {
            // Check if this is a "repeat" or (more commonly) "else" without
            // braces, in which case we need to take the indent of the else/repeat
            // and increase by one level.
            return this.$getIndent(this.$getLine(prevToken.row)) + tab;
         }

<<<<<<< HEAD
         // Walk backwards looking for an open paren, square bracket, or curly
         // brace, *ignoring matched pairs along the way*. (That's the "balanced"
         // in $walkParensBalanced.)
         var openBracePos = this.$walkParensBalanced(
               row,
               0,
               function(parens, paren, pos)
               {
                  return /[\[({]/.test(paren) && parens.length === 0;
               },
               null);
=======
         // Walk backwards looking for an open paren, square bracket, curly
         // brace, or assignment token. We use the first found token to provide
         // context for the indentation.
         var tokenCursor = this.getTokenCursor();
         tokenCursor.moveToPosition(startPos);
>>>>>>> fd4701b4

         // The first loop looks for an open brace for indentation.
         do
         {
            var currentValue = tokenCursor.currentValue();
             
            // Walk over matching braces ('()', '{}', '[]')
            if (tokenCursor.bwdToMatchingToken())
               continue;

            // If we found a '{', we break out and loop back -- this is because
            // we may want to indent either on a '<-' token or on a '{'
            // token.
            if (currentValue === "{")
               break;

            // If we find an open parenthesis or bracket, we
            // can use this to provide the indentation context.
            if (["[", "("].some(function(x) {
               return x === tokenCursor.currentValue();
            }))
            {
               var openBracePos = tokenCursor.currentPosition();
               var nextTokenPos = null;

               if ($verticallyAlignFunctionArgs) {
                  // If the user has selected
                  // verticallyAlignFunctionArgs mode in the prefs,
                  // for example:
                  //
                  // soDomethingAwesome(a = 1,
                  //                    b = 2,
                  //                    c = 3)
                  //
                  // Then we simply follow the example of the next significant
                  // token. BTW implies that this mode also supports this:
                  //
                  // soDomethingAwesome(
                  //   a = 1,
                  //   b = 2,
                  //   c = 3)
                  //
                  // But not this:
                  //
                  // soDomethingAwesome(a = 1,
                  //   b = 2,
                  //   c = 3)
                  nextTokenPos = this.$findNextSignificantToken(
                     {
                        row: openBracePos.row,
                        column: openBracePos.column + 1
<<<<<<< HEAD
                     }, row);
            }

            if (!nextTokenPos)
            {
               // Either there wasn't a significant token between the new
               // line and the previous open brace, or, we're not in
               // vertical argument alignment mode. Either way, we need
               // to just indent one level from the open brace's level.
               return this.getIndentForOpenBrace(openBracePos) +
                      tab + continuationIndent;
            }
            else
            {
               // Return indent up to next token position.
               // Note that in hard tab mode, the tab character only counts 
               // as a single character unfortunately. What we really want
               // is the screen column, but what we have is the document
               // column, which we can't convert to screen column without
               // copy-and-pasting a bunch of code from layer/text.js.
               // As a shortcut, we just pull off the leading whitespace
               // from the line and include it verbatim in the new indent.
               // This strategy works fine unless there is a tab in the
               // line that comes after a non-whitespace character, which
               // seems like it should be rare.
               var line = this.$getLine(nextTokenPos.row);
               var leadingIndent = line.replace(/[^\s].*$/, '');

               var indentWidth = nextTokenPos.column - leadingIndent.length;
               var tabsToUse = Math.floor(indentWidth / tabSize);
               var spacesToAdd = indentWidth - (tabSize * tabsToUse);
               var buffer = "";
               for (var i = 0; i < tabsToUse; i++)
                  buffer += tab;
               for (var j = 0; j < spacesToAdd; j++)
                  buffer += " ";
               var result = leadingIndent + buffer;

               // Compute the size of the indent in spaces (e.g. if a tab
               // is 4 spaces, and result is "\t\t ", the size is 9)
               var resultSize = result.replace("\t", tabAsSpaces).length;

               // Sometimes even though verticallyAlignFunctionArgs is used,
               // the user chooses to manually "break the rules" and use the
               // non-aligned style, like so:
               //
               // plot(foo,
               //   bar, baz,
               //
               // Without the below loop, hitting Enter after "baz," causes
               // the cursor to end up aligned with foo. The loop simply
               // replaces the indentation with the minimal indentation.
               //
               // TODO: Perhaps we can skip the above few lines of code if
               // there are other lines present
               var thisIndent;
               for (var i = nextTokenPos.row + 1; i <= row; i++) {
                  // If a line contains only whitespace, it doesn't count
                  if (!/[^\s]/.test(this.$getLine(i)))
                     continue;
                  // If this line is is a continuation of a multi-line string, 
                  // ignore it.
                  var rowEndState = this.$endStates[i-1];
                  if (rowEndState === "qstring" || rowEndState === "qqstring") 
                     continue;
                  thisIndent = this.$getLine(i).replace(/[^\s].*$/, '');
                  var thisIndentSize = thisIndent.replace("\t", tabAsSpaces).length;
                  if (thisIndentSize < resultSize) {
                     result = thisIndent;
                     resultSize = thisIndentSize;
=======
                     }, lastRow);
               }

               if (!nextTokenPos)
               {
                  // Either there wasn't a significant token between the new
                  // line and the previous open brace, or, we're not in
                  // vertical argument alignment mode. Either way, we need
                  // to just indent one level from the open brace's level.
                  return this.getIndentForOpenBrace(openBracePos) +
                     tab + continuationIndent;
               }
               else
               {
                  // Return indent up to next token position.
                  // Note that in hard tab mode, the tab character only counts 
                  // as a single character unfortunately. What we really want
                  // is the screen column, but what we have is the document
                  // column, which we can't convert to screen column without
                  // copy-and-pasting a bunch of code from layer/text.js.
                  // As a shortcut, we just pull off the leading whitespace
                  // from the line and include it verbatim in the new indent.
                  // This strategy works fine unless there is a tab in the
                  // line that comes after a non-whitespace character, which
                  // seems like it should be rare.
                  var line = this.$getLine(nextTokenPos.row);
                  var leadingIndent = line.replace(/[^\s].*$/, '');

                  var indentWidth = nextTokenPos.column - leadingIndent.length;
                  var tabsToUse = Math.floor(indentWidth / tabSize);
                  var spacesToAdd = indentWidth - (tabSize * tabsToUse);
                  var buffer = "";
                  for (var i = 0; i < tabsToUse; i++)
                     buffer += tab;
                  for (var j = 0; j < spacesToAdd; j++)
                     buffer += " ";
                  var result = leadingIndent + buffer;

                  // Compute the size of the indent in spaces (e.g. if a tab
                  // is 4 spaces, and result is "\t\t ", the size is 9)
                  var resultSize = result.replace("\t", tabAsSpaces).length;

                  // Sometimes even though verticallyAlignFunctionArgs is used,
                  // the user chooses to manually "break the rules" and use the
                  // non-aligned style, like so:
                  //
                  // plot(foo,
                  //   bar, baz,
                  //
                  // Without the below loop, hitting Enter after "baz," causes
                  // the cursor to end up aligned with foo. The loop simply
                  // replaces the indentation with the minimal indentation.
                  //
                  // TODO: Perhaps we can skip the above few lines of code if
                  // there are other lines present
                  var thisIndent;
                  for (var i = nextTokenPos.row + 1; i <= lastRow; i++) {
                     // If a line contains only whitespace, it doesn't count
                     if (!/[^\s]/.test(this.$getLine(i)))
                        continue;
                     // If this line is is a continuation of a multi-line string, 
                     // ignore it.
                     var rowEndState = this.$endStates[i-1];
                     if (rowEndState === "qstring" || rowEndState === "qqstring") 
                        continue;
                     thisIndent = this.$getLine(i).replace(/[^\s].*$/, '');
                     var thisIndentSize = thisIndent.replace("\t", tabAsSpaces).length;
                     if (thisIndentSize < resultSize) {
                        result = thisIndent;
                        resultSize = thisIndentSize;
                     }
>>>>>>> fd4701b4
                  }

                  // We want to tweak vertical alignment; e.g. in this
                  // case:
                  //
                  //    if (foo &&
                  //        |
                  //
                  // vs.
                  //
                  //    plot(x +
                  //             |
                  //
                  // Ie, normally, we might want a continuation indent if
                  // the line ended with an operator; however, in some
                  // cases (notably with multi-line if statements) we
                  // would prefer not including that indentation.
                  return /^\s*(?:if|else|while|for|repeat)/.test(line) ?
                     result :
                     result + continuationIndent;
                  

               }

<<<<<<< HEAD
               return result + continuationIndent;
=======
>>>>>>> fd4701b4
            }

         } while (tokenCursor.moveToPreviousToken());

         // If we got here, either the scope is provided by a '{'
         // or we failed otherwise. For '{' scopes, we may want to
         // short-circuit and indent based on a '<-', hence the second
         // pass through here.
         tokenCursor.moveToPosition(startPos);
         do
         {
            // Walk over matching parens
            if (tokenCursor.bwdToMatchingToken())
               continue;
            
            // If we find an open brace, use its associated indentation
            // plus a tab.
            if (tokenCursor.currentValue() === "{")
            {
               return this.getIndentForOpenBrace(
                  tokenCursor.currentPosition()
               ) + tab + continuationIndent;
            }
                  
            // If we found an assignment token, use that for indentation
            if (pAssign(tokenCursor.currentToken()))
            {
               while (pAssign(tokenCursor.currentToken()))
               {
                  // Move off of the assignment token
                  if (!tokenCursor.moveToPreviousToken())
                     break;

                  if (!tokenCursor.findStartOfEvaluationContext())
                     break;

                  // Make sure this isn't the only assignment within a 'naked'
                  // control flow section
                  //
                  //    if (foo)
                  //        x <- 1
                  //
                  // In such cases, we rely on the 'naked' control identifier
                  // to provide the appropriate indentation.
                  var clone = tokenCursor.cloneCursor();
                  if (clone.moveToPreviousToken())
                  {
                     if (clone.currentValue() === "else" ||
                         clone.currentValue() === "repeat")
                     {
                        return this.$getIndent(
                           this.$doc.getLine(clone.$row)
                        ) + continuationIndent;
                     }

                     var tokenIsClosingParen = clone.currentValue() === ")";
                     if (tokenIsClosingParen &&
                         clone.bwdToMatchingToken() &&
                         clone.moveToPreviousToken())
                     {
                        var currentValue = clone.currentValue();
                        if (["if", "for", "while", "repeat", "else"].some(function(x) {
                           return x === currentValue;
                        }))
                        {
                           return this.$getIndent(
                              this.$doc.getLine(clone.$row)
                           ) + continuationIndent;
                        }
                     }
                  }

                  // If the previous token is an assignment operator,
                  // move on to it
                  if (pAssign(tokenCursor.peekBwd().currentToken()))
                     tokenCursor.moveToPreviousToken();

               }

               // We broke out of the loop; we should be on the
               // appropriate line to provide for indentation now.
               return this.$getIndent(
                  this.$getLine(tokenCursor.$row)
               ) + continuationIndent;
            }

         } while (tokenCursor.moveToPreviousToken());

         // Fix some edge-case indentation issues, mainly for naked
         // 'if' and 'else' blocks.
         if (startedOnOperator)
         {
            var maxTokensToWalk = 20;
            var count = 0;
            
            tokenCursor = this.getTokenCursor();
            tokenCursor.moveToPosition(startPos);

            // Move off of the operator
            tokenCursor.moveToPreviousToken();
               
            do
            {
               // If we encounter an 'if' or 'else' statement, add to
               // the continuation indent
               if (isOneOf(tokenCursor.currentValue(), ["if", "else"]))
               {
                  continuationIndent += tab;
                  break;
               }
               
               // If we're on a constant, then we need to find an
               // operator beforehand, or give up.
               if (/\bconstant\b|\bidentifier\b/.test(tokenCursor.currentType()))
               {

                  if (!tokenCursor.moveToPreviousToken())
                     break;

                  // Check if we're already on an if / else
                  if (isOneOf(tokenCursor.currentValue(), ["if", "else"]))
                  {
                     continuationIndent += tab;
                     break;
                  }

                  // If we're on a ')', check if it's associated with an 'if'
                  if (tokenCursor.currentValue() === ")")
                  {
                     if (!tokenCursor.bwdToMatchingToken())
                        break;

                     if (!tokenCursor.moveToPreviousToken())
                        break;

                     if (isOneOf(tokenCursor.currentValue(), ["if", "else"]))
                     {
                        continuationIndent += tab;
                        break;
                     }

                  }

                  if (!/\boperator\b/.test(tokenCursor.currentType()))
                     break;

                  continue;
               }
               
               // Move over a generic 'evaluation', e.g.
               // foo::bar()[1]
               if (!tokenCursor.findStartOfEvaluationContext())
                  break;

            } while (tokenCursor.moveToPreviousToken() &&
                     count++ < maxTokensToWalk);
         }

<<<<<<< HEAD
         var firstToken = this.$findNextSignificantToken({row: 0, column: 0}, row);
=======
         // All else fails -- just indent based on the first token.
         var firstToken = this.$findNextSignificantToken(
            {row: 0, column: 0},
            lastRow
         );
         
>>>>>>> fd4701b4
         if (firstToken)
            return this.$getIndent(
               this.$getLine(firstToken.row)
            ) + continuationIndent;
         else
            return "" + continuationIndent;
      }
      finally
      {
         if (this.$lineOverrides)
         {
            this.$lineOverrides = null;
            this.$invalidateRow(row);
         }
      }
   };

   this.getBraceIndent = function(lastRow)
   {
      this.$tokenizeUpToRow(lastRow);

      var prevToken = this.$findPreviousSignificantToken(
         {
            row: lastRow,
            column: this.$getLine(lastRow).length
         },
         lastRow - 10
      );
      
      if (prevToken
            && /\bparen\b/.test(prevToken.token.type)
            && /\)$/.test(prevToken.token.value))
      {
         var lastPos = this.$walkParensBalanced(
               prevToken.row,
               prevToken.row - 10,
               null,
               function(parens, paren, pos)
               {
                  return parens.length == 0;
               });

         if (lastPos != null)
         {
            var preParenToken = this.$findPreviousSignificantToken(lastPos, 0);
            if (preParenToken && preParenToken.token.type === "keyword"
                  && /^(if|while|for|function)$/.test(preParenToken.token.value))
            {
               return this.$getIndent(this.$getLine(preParenToken.row));
            }
         }
      }
      else if (prevToken
                  && prevToken.token.type === "keyword"
                  && (prevToken.token.value === "repeat" || prevToken.token.value === "else"))
      {
         return this.$getIndent(this.$getLine(prevToken.row));
      }

      return this.$getIndent(lastRow);
   };

   /**
    * If headInclusive, then a token will match if it starts at pos.
    * If tailInclusive, then a token will match if it ends at pos (meaning
    *    token.column + token.length == pos.column, and token.row == pos.row
    * In all cases, a token will match if pos is after the head and before the
    *    tail.
    *
    * If no token is found, null is returned.
    *
    * Note that whitespace and comment tokens will never be returned.
    */
   this.getTokenForPos = function(pos, headInclusive, tailInclusive)
   {
      this.$tokenizeUpToRow(pos.row);

      if (this.$tokens.length <= pos.row)
         return null;
      var tokens = this.$tokens[pos.row];
      for (var i = 0; i < tokens.length; i++)
      {
         var token = tokens[i];

         if (headInclusive && pos.column == token.column)
            return token;
         if (pos.column <= token.column)
            return null;

         if (tailInclusive && pos.column == token.column + token.value.length)
            return token;
         if (pos.column < token.column + token.value.length)
            return token;
      }
      return null;
   };

   this.$tokenizeUpToRow = function(lastRow)
   {

      // Don't let lastRow be past the end of the document
      lastRow = Math.min(lastRow, this.$endStates.length - 1);

      var row = 0;
      var assumeGood = true;
      for ( ; row <= lastRow; row++)
      {
         // No need to tokenize rows until we hit one that has been explicitly
         // invalidated.
         if (assumeGood && this.$endStates[row])
            continue;
         
         assumeGood = false;

         var state = (row === 0) ? 'start' : this.$endStates[row-1];
         var lineTokens = this.$tokenizer.getLineTokens(this.$getLine(row), state);
         if (!this.$statePattern ||
             this.$statePattern.test(lineTokens.state) ||
             this.$statePattern.test(state))
            this.$tokens[row] = this.$filterWhitespaceAndComments(lineTokens.tokens);
         else
            this.$tokens[row] = [];

         // If we ended in the same state that the cache says, then we know that
         // the cache is up-to-date for the subsequent lines--UNTIL we hit a row
         // that has been explicitly invalidated.
         if (lineTokens.state === this.$endStates[row])
            assumeGood = true;
         else
            this.$endStates[row] = lineTokens.state;
      }
      
      if (!assumeGood)
      {
         // If we get here, it means the last row we saw before we exited
         // was invalidated or impacted by an invalidated row. We need to
         // make sure the NEXT row doesn't get ignored next time the tokenizer
         // makes a pass.
         if (row < this.$tokens.length)
            this.$invalidateRow(row);
      }
      
      return true;
   };

   this.$onDocChange = function(evt)
   {
      var delta = evt.data;

      if (delta.action === "insertLines")
      {
         this.$insertNewRows(delta.range.start.row,
                             delta.range.end.row - delta.range.start.row);
      }
      else if (delta.action === "insertText")
      {
         if (this.$doc.isNewLine(delta.text))
         {
            this.$invalidateRow(delta.range.start.row);
            this.$insertNewRows(delta.range.end.row, 1);
         }
         else
         {
            this.$invalidateRow(delta.range.start.row);
         }
      }
      else if (delta.action === "removeLines")
      {
         this.$removeRows(delta.range.start.row,
                          delta.range.end.row - delta.range.start.row);
         this.$invalidateRow(delta.range.start.row);
      }
      else if (delta.action === "removeText")
      {
         if (this.$doc.isNewLine(delta.text))
         {
            this.$removeRows(delta.range.end.row, 1);
            this.$invalidateRow(delta.range.start.row);
         }
         else
         {
            this.$invalidateRow(delta.range.start.row);
         }
      }

      this.$scopes.invalidateFrom(delta.range.start);
   };
   
   this.$invalidateRow = function(row)
   {
      this.$tokens[row] = null;
      this.$endStates[row] = null;
   };
   
   this.$insertNewRows = function(row, count)
   {
      var args = [row, 0];
      for (var i = 0; i < count; i++)
         args.push(null);
      this.$tokens.splice.apply(this.$tokens, args);
      this.$endStates.splice.apply(this.$endStates, args);
   };
   
   this.$removeRows = function(row, count)
   {
      this.$tokens.splice(row, count);
      this.$endStates.splice(row, count);
   };
   
   this.$getIndent = function(line)
   {
      var match = /^([ \t]*)/.exec(line);
      if (!match)
         return ""; // should never happen, but whatever
      else
         return match[1];
   };

   this.$getLine = function(row)
   {
      if (this.$lineOverrides && typeof(this.$lineOverrides[row]) != 'undefined')
         return this.$lineOverrides[row];
      return this.$doc.getLine(row);
   };

   this.$walkParens = function(startRow, endRow, fun)
   {
      var parenRe = /\bparen\b/;

      if (startRow < endRow)  // forward
      {
         return (function() {
            for ( ; startRow <= endRow; startRow++)
            {
               var tokens = this.$tokens[startRow];
               for (var i = 0; i < tokens.length; i++)
               {
                  if (parenRe.test(tokens[i].type))
                  {
                     var value = tokens[i].value;
                     if (!fun(value, {row: startRow, column: tokens[i].column}))
                        return false;
                  }
               }
            }
            return true;
         }).call(this);
      }
      else // backward
      {
         return (function() {
            startRow = Math.max(0, startRow);
            endRow = Math.max(0, endRow);

            for ( ; startRow >= endRow; startRow--)
            {
               var tokens = this.$tokens[startRow];
               for (var i = tokens.length - 1; i >= 0; i--)
               {
                  if (parenRe.test(tokens[i].type))
                  {
                     var value = tokens[i].value;
                     if (!fun(value, {row: startRow, column: tokens[i].column}))
                        return false;
                  }
               }
            }
            return true;
         }).call(this);
      }
   };

   // Walks BACKWARD over matched pairs of parens. Stop and return result
   // when optional function params preMatch or postMatch return true.
   // preMatch is called when a paren is encountered and BEFORE the parens
   // stack is modified. postMatch is called after the parens stack is modified.
   this.$walkParensBalanced = function(startRow, endRow, preMatch, postMatch)
   {
      // The current stack of parens that are in effect.
      var parens = [];
      var result = null;
      var that = this;
      this.$walkParens(startRow, endRow, function(paren, pos)
      {
         if (preMatch && preMatch(parens, paren, pos))
         {
            result = pos;
            return false;
         }

         if (/[\[({]/.test(paren))
         {
            if (parens[parens.length - 1] === that.$complements[paren])
               parens.pop();
            else
               return true;
         }
         else
         {
            parens.push(paren);
         }

         if (postMatch && postMatch(parens, paren, pos))
         {
            result = pos;
            return false;
         }

         return true;
      });

      return result;
   };
   
   this.$findNextSignificantToken = function(pos, lastRow)
   {
      if (this.$tokens.length == 0)
         return null;
      lastRow = Math.min(lastRow, this.$tokens.length - 1);
      
      var row = pos.row;
      var col = pos.column;
      for ( ; row <= lastRow; row++)
      {
         var tokens = this.$tokens[row];

         for (var i = 0; i < tokens.length; i++)
         {
            if (tokens[i].column + tokens[i].value.length > col)
            {
               return {
                  token: tokens[i], 
                  row: row, 
                  column: Math.max(tokens[i].column, col),
                  offset: i
               };
            }
         }

         col = 0; // After the first row, we'll settle for a token anywhere
      }
      return null;
   };

   this.findNextSignificantToken = function(pos)
   {
	   return this.$findNextSignificantToken(pos, this.$tokens.length - 1);
   };
   
   this.$findPreviousSignificantToken = function(pos, firstRow)
   {
      if (this.$tokens.length === 0)
         return null;
      firstRow = Math.max(0, firstRow);
      
      var row = Math.min(pos.row, this.$tokens.length - 1);
      for ( ; row >= firstRow; row--)
      {
         var tokens = this.$tokens[row];
         if (tokens.length === 0)
            continue;
         
         if (row != pos.row)
            return {
               row: row,
               column: tokens[tokens.length - 1].column,
               token: tokens[tokens.length - 1],
               offset: tokens.length - 1
            };
         
         for (var i = tokens.length - 1; i >= 0; i--)
         {
            if (tokens[i].column < pos.column)
            {
               return {
                  row: row,
                  column: tokens[i].column,
                  token: tokens[i],
                  offset: i
               };
            }
         }
      }
   };
   
   function isWhitespaceOrComment(token)
   {
      // virtual-comment is for roxygen content that needs to be highlighted
      // as TeX, but for the purposes of the code model should be invisible.

      if (/\bcode(?:begin|end)\b/.test(token.type))
         return false;

      if (/\bsectionhead\b/.test(token.type))
         return false;

      return /^\s*$/.test(token.value) ||
             token.type.match(/\b(?:ace_virtual-)?comment\b/);
   }

   this.$filterWhitespaceAndComments = function(tokens)
   {
      tokens = tokens.filter(function (t) {
         return !isWhitespaceOrComment(t);
      });

      for (var i = tokens.length - 1; i >= 0; i--)
      {
         if (tokens[i].value.length > 1 && /\bparen\b/.test(tokens[i].type))
         {
            var token = tokens[i];
            tokens.splice(i, 1);
            for (var j = token.value.length - 1; j >= 0; j--)
            {
               var newToken = {
                  type: token.type,
                  value: token.value.charAt(j),
                  column: token.column + j
               };
               tokens.splice(i, 0, newToken);
            }
         }
      }
      return tokens;
   };

}).call(RCodeModel.prototype);

exports.RCodeModel = RCodeModel;

exports.setVerticallyAlignFunctionArgs = function(verticallyAlign) {
   $verticallyAlignFunctionArgs = verticallyAlign;
};

exports.getVerticallyAlignFunctionArgs = function() {
   return $verticallyAlignFunctionArgs;
};

});<|MERGE_RESOLUTION|>--- conflicted
+++ resolved
@@ -1111,7 +1111,6 @@
             // be used for a complete statement starting here, plus a tab.
             continuationIndent = tab;
             startedOnOperator = true;
-            var tokenValue = prevToken.token.value;
          }
 
          else if (prevToken
@@ -1156,25 +1155,11 @@
             return this.$getIndent(this.$getLine(prevToken.row)) + tab;
          }
 
-<<<<<<< HEAD
-         // Walk backwards looking for an open paren, square bracket, or curly
-         // brace, *ignoring matched pairs along the way*. (That's the "balanced"
-         // in $walkParensBalanced.)
-         var openBracePos = this.$walkParensBalanced(
-               row,
-               0,
-               function(parens, paren, pos)
-               {
-                  return /[\[({]/.test(paren) && parens.length === 0;
-               },
-               null);
-=======
          // Walk backwards looking for an open paren, square bracket, curly
          // brace, or assignment token. We use the first found token to provide
          // context for the indentation.
          var tokenCursor = this.getTokenCursor();
          tokenCursor.moveToPosition(startPos);
->>>>>>> fd4701b4
 
          // The first loop looks for an open brace for indentation.
          do
@@ -1226,78 +1211,6 @@
                      {
                         row: openBracePos.row,
                         column: openBracePos.column + 1
-<<<<<<< HEAD
-                     }, row);
-            }
-
-            if (!nextTokenPos)
-            {
-               // Either there wasn't a significant token between the new
-               // line and the previous open brace, or, we're not in
-               // vertical argument alignment mode. Either way, we need
-               // to just indent one level from the open brace's level.
-               return this.getIndentForOpenBrace(openBracePos) +
-                      tab + continuationIndent;
-            }
-            else
-            {
-               // Return indent up to next token position.
-               // Note that in hard tab mode, the tab character only counts 
-               // as a single character unfortunately. What we really want
-               // is the screen column, but what we have is the document
-               // column, which we can't convert to screen column without
-               // copy-and-pasting a bunch of code from layer/text.js.
-               // As a shortcut, we just pull off the leading whitespace
-               // from the line and include it verbatim in the new indent.
-               // This strategy works fine unless there is a tab in the
-               // line that comes after a non-whitespace character, which
-               // seems like it should be rare.
-               var line = this.$getLine(nextTokenPos.row);
-               var leadingIndent = line.replace(/[^\s].*$/, '');
-
-               var indentWidth = nextTokenPos.column - leadingIndent.length;
-               var tabsToUse = Math.floor(indentWidth / tabSize);
-               var spacesToAdd = indentWidth - (tabSize * tabsToUse);
-               var buffer = "";
-               for (var i = 0; i < tabsToUse; i++)
-                  buffer += tab;
-               for (var j = 0; j < spacesToAdd; j++)
-                  buffer += " ";
-               var result = leadingIndent + buffer;
-
-               // Compute the size of the indent in spaces (e.g. if a tab
-               // is 4 spaces, and result is "\t\t ", the size is 9)
-               var resultSize = result.replace("\t", tabAsSpaces).length;
-
-               // Sometimes even though verticallyAlignFunctionArgs is used,
-               // the user chooses to manually "break the rules" and use the
-               // non-aligned style, like so:
-               //
-               // plot(foo,
-               //   bar, baz,
-               //
-               // Without the below loop, hitting Enter after "baz," causes
-               // the cursor to end up aligned with foo. The loop simply
-               // replaces the indentation with the minimal indentation.
-               //
-               // TODO: Perhaps we can skip the above few lines of code if
-               // there are other lines present
-               var thisIndent;
-               for (var i = nextTokenPos.row + 1; i <= row; i++) {
-                  // If a line contains only whitespace, it doesn't count
-                  if (!/[^\s]/.test(this.$getLine(i)))
-                     continue;
-                  // If this line is is a continuation of a multi-line string, 
-                  // ignore it.
-                  var rowEndState = this.$endStates[i-1];
-                  if (rowEndState === "qstring" || rowEndState === "qqstring") 
-                     continue;
-                  thisIndent = this.$getLine(i).replace(/[^\s].*$/, '');
-                  var thisIndentSize = thisIndent.replace("\t", tabAsSpaces).length;
-                  if (thisIndentSize < resultSize) {
-                     result = thisIndent;
-                     resultSize = thisIndentSize;
-=======
                      }, lastRow);
                }
 
@@ -1369,7 +1282,6 @@
                         result = thisIndent;
                         resultSize = thisIndentSize;
                      }
->>>>>>> fd4701b4
                   }
 
                   // We want to tweak vertical alignment; e.g. in this
@@ -1394,10 +1306,6 @@
 
                }
 
-<<<<<<< HEAD
-               return result + continuationIndent;
-=======
->>>>>>> fd4701b4
             }
 
          } while (tokenCursor.moveToPreviousToken());
@@ -1556,16 +1464,12 @@
                      count++ < maxTokensToWalk);
          }
 
-<<<<<<< HEAD
-         var firstToken = this.$findNextSignificantToken({row: 0, column: 0}, row);
-=======
          // All else fails -- just indent based on the first token.
          var firstToken = this.$findNextSignificantToken(
             {row: 0, column: 0},
             lastRow
          );
          
->>>>>>> fd4701b4
          if (firstToken)
             return this.$getIndent(
                this.$getLine(firstToken.row)

/*
 * AceEditor.java
 *
 * Copyright (C) 2009-12 by RStudio, Inc.
 *
 * Unless you have received this program directly from RStudio pursuant
 * to the terms of a commercial license agreement with RStudio, then
 * this program is licensed to you under the terms of version 3 of the
 * GNU Affero General Public License. This program is distributed WITHOUT
 * ANY EXPRESS OR IMPLIED WARRANTY, INCLUDING THOSE OF NON-INFRINGEMENT,
 * MERCHANTABILITY OR FITNESS FOR A PARTICULAR PURPOSE. Please refer to the
 * AGPL (http://www.gnu.org/licenses/agpl-3.0.txt) for more details.
 *
 */
package org.rstudio.studio.client.workbench.views.source.editors.text;

import com.google.gwt.core.client.JavaScriptObject;
import com.google.gwt.core.client.JsArray;
import com.google.gwt.core.client.Scheduler;
import com.google.gwt.core.client.Scheduler.RepeatingCommand;
import com.google.gwt.core.client.Scheduler.ScheduledCommand;
import com.google.gwt.dom.client.Document;
import com.google.gwt.dom.client.NativeEvent;
import com.google.gwt.dom.client.PreElement;
import com.google.gwt.dom.client.Style.Unit;
import com.google.gwt.event.dom.client.*;
import com.google.gwt.event.logical.shared.ValueChangeEvent;
import com.google.gwt.event.logical.shared.ValueChangeHandler;
import com.google.gwt.event.shared.GwtEvent;
import com.google.gwt.event.shared.HandlerManager;
import com.google.gwt.event.shared.HandlerRegistration;
import com.google.gwt.user.client.Command;
import com.google.gwt.user.client.ui.RootPanel;
import com.google.gwt.user.client.ui.ScrollPanel;
import com.google.gwt.user.client.ui.Widget;
import com.google.inject.Inject;

import org.rstudio.core.client.ElementIds;
import org.rstudio.core.client.ExternalJavaScriptLoader;
import org.rstudio.core.client.ExternalJavaScriptLoader.Callback;
import org.rstudio.core.client.Rectangle;
import org.rstudio.core.client.StringUtil;
import org.rstudio.core.client.command.KeyboardShortcut;
import org.rstudio.core.client.dom.DomUtils;
import org.rstudio.core.client.dom.WindowEx;
import org.rstudio.core.client.regex.Match;
import org.rstudio.core.client.regex.Pattern;
import org.rstudio.core.client.widget.DynamicIFrame;
import org.rstudio.studio.client.RStudioGinjector;
import org.rstudio.studio.client.common.codetools.CodeToolsServerOperations;
import org.rstudio.studio.client.common.debugging.model.Breakpoint;
import org.rstudio.studio.client.common.filetypes.DocumentMode;
import org.rstudio.studio.client.common.filetypes.TextFileType;
import org.rstudio.studio.client.server.Void;
import org.rstudio.studio.client.workbench.model.ChangeTracker;
import org.rstudio.studio.client.workbench.model.EventBasedChangeTracker;
import org.rstudio.studio.client.workbench.prefs.model.UIPrefs;
import org.rstudio.studio.client.workbench.prefs.model.UIPrefsAccessor;
import org.rstudio.studio.client.workbench.views.console.shell.assist.CompletionManager;
import org.rstudio.studio.client.workbench.views.console.shell.assist.CompletionManager.InitCompletionFilter;
import org.rstudio.studio.client.workbench.views.console.shell.assist.CompletionPopupPanel;
import org.rstudio.studio.client.workbench.views.console.shell.assist.NullCompletionManager;
import org.rstudio.studio.client.workbench.views.console.shell.assist.RCompletionManager;
import org.rstudio.studio.client.workbench.views.console.shell.editor.InputEditorDisplay;
import org.rstudio.studio.client.workbench.views.console.shell.editor.InputEditorPosition;
import org.rstudio.studio.client.workbench.views.console.shell.editor.InputEditorSelection;
import org.rstudio.studio.client.workbench.views.console.shell.editor.InputEditorUtil;
import org.rstudio.studio.client.workbench.views.output.lint.DiagnosticsBackgroundPopup;
import org.rstudio.studio.client.workbench.views.output.lint.model.AceAnnotation;
import org.rstudio.studio.client.workbench.views.output.lint.model.LintItem;
import org.rstudio.studio.client.workbench.views.source.editors.text.ace.*;
import org.rstudio.studio.client.workbench.views.source.editors.text.ace.AceClickEvent.Handler;
import org.rstudio.studio.client.workbench.views.source.editors.text.ace.Mode.InsertChunkInfo;
import org.rstudio.studio.client.workbench.views.source.editors.text.ace.Renderer.ScreenCoordinates;
import org.rstudio.studio.client.workbench.views.source.editors.text.ace.spelling.CharClassifier;
import org.rstudio.studio.client.workbench.views.source.editors.text.ace.spelling.TokenPredicate;
import org.rstudio.studio.client.workbench.views.source.editors.text.ace.spelling.WordIterable;
import org.rstudio.studio.client.workbench.views.source.editors.text.cpp.CppCompletionContext;
import org.rstudio.studio.client.workbench.views.source.editors.text.cpp.CppCompletionManager;
import org.rstudio.studio.client.workbench.views.source.editors.text.events.*;
import org.rstudio.studio.client.workbench.views.source.events.RecordNavigationPositionEvent;
import org.rstudio.studio.client.workbench.views.source.events.RecordNavigationPositionHandler;
import org.rstudio.studio.client.workbench.views.source.model.RnwCompletionContext;
import org.rstudio.studio.client.workbench.views.source.model.SourcePosition;

public class AceEditor implements DocDisplay,
                                  InputEditorDisplay,
                                  NavigableSourceEditor
{
   public enum NewLineMode
   {
      Windows("windows"),
      Unix("unix"),
      Auto("auto");

      NewLineMode(String type)
      {
         this.type = type;
      }

      public String getType()
      {
         return type;
      }

      private String type;
   }

   private class Filter implements InitCompletionFilter
   {
      public boolean shouldComplete(NativeEvent event)
      {
         // Never complete if there's an active selection
         Range range = getSession().getSelection().getRange();
         if (!range.isEmpty())
            return false;

         // Don't consider Tab to be a completion if we're at the start of a
         // line (e.g. only zero or more whitespace characters between the
         // beginning of the line and the cursor)
         if (event != null && event.getKeyCode() != KeyCodes.KEY_TAB)
            return true;

         // Short-circuit if the user has explicitly opted in
         if (uiPrefs_.allowTabMultilineCompletion().getValue())
            return true;

         int col = range.getStart().getColumn();
         if (col == 0)
            return false;

         String line = getSession().getLine(range.getStart().getRow());
         return line.substring(0, col).trim().length() != 0;

      }
   }

   private class AnchoredSelectionImpl implements AnchoredSelection
   {
      private AnchoredSelectionImpl(Anchor start, Anchor end)
      {
         start_ = start;
         end_ = end;
      }

      public String getValue()
      {
         return getSession().getTextRange(getRange());
      }

      public void apply()
      {
         getSession().getSelection().setSelectionRange(
               getRange());
      }

      public Range getRange()
      {
         return Range.fromPoints(start_.getPosition(), end_.getPosition());
      }

      public void detach()
      {
         start_.detach();
         end_.detach();
      }

      private final Anchor start_;
      private final Anchor end_;
   }

   private class AceEditorChangeTracker extends EventBasedChangeTracker<Void>
   {
      private AceEditorChangeTracker()
      {
         super(AceEditor.this);
         AceEditor.this.addFoldChangeHandler(new org.rstudio.studio.client.workbench.views.source.editors.text.events.FoldChangeEvent.Handler()
         {
            @Override
            public void onFoldChange(FoldChangeEvent event)
            {
               changed_ = true;
            }
         });
      }

      @Override
      public ChangeTracker fork()
      {
         AceEditorChangeTracker forked = new AceEditorChangeTracker();
         forked.changed_ = changed_;
         return forked;
      }
   }

   public static void preload()
   {
      load(null);
   }

   public static void load(final Command command)
   {
      aceLoader_.addCallback(new Callback()
      {
         public void onLoaded()
         {
            aceSupportLoader_.addCallback(new Callback()
            {
               public void onLoaded()
               {
                  extLanguageToolsLoader_.addCallback(new Callback()
                  {
                     public void onLoaded()
                     {
                        vimLoader_.addCallback(new Callback()
                        {
                           public void onLoaded()
                           {
                              emacsLoader_.addCallback(new Callback()
                              {
                                 public void onLoaded()
                                 {
                                    if (command != null)
                                       command.execute();
                                 }
                              });
                           }
                        });
                     }
                  });
               }
            });
         }
      });
   }

   @Inject
   public AceEditor()
   {
      widget_ = new AceEditorWidget();
      ElementIds.assignElementId(widget_.getElement(),
                                 ElementIds.SOURCE_TEXT_EDITOR);

      completionManager_ = new NullCompletionManager();
      diagnosticsBgPopup_ = new DiagnosticsBackgroundPopup(this);

      RStudioGinjector.INSTANCE.injectMembers(this);

      widget_.addValueChangeHandler(new ValueChangeHandler<Void>()
      {
         public void onValueChange(ValueChangeEvent<Void> evt)
         {
            ValueChangeEvent.fire(AceEditor.this, null);
         }
      });

      widget_.addFoldChangeHandler(new FoldChangeEvent.Handler()
      {
         @Override
         public void onFoldChange(FoldChangeEvent event)
         {
            AceEditor.this.fireEvent(new FoldChangeEvent());
         }
      });

      addCapturingKeyDownHandler(new KeyDownHandler()
      {
         @Override
         public void onKeyDown(KeyDownEvent event)
         {
            if (isVimModeOn())
               return;

            int mod = KeyboardShortcut.getModifierValue(event.getNativeEvent());
            if (mod == KeyboardShortcut.CTRL)
            {
               switch (event.getNativeKeyCode())
               {
                  case 'U':
                     event.preventDefault();
                     InputEditorUtil.yankBeforeCursor(AceEditor.this, true);
                     break;
                  case 'K':
                     event.preventDefault();
                     InputEditorUtil.yankAfterCursor(AceEditor.this, true);
                     break;
                  case 'Y':
                     event.preventDefault();
                     Position start = getSelectionStart();
                     InputEditorUtil.pasteYanked(AceEditor.this);
                     indentPastedRange(Range.fromPoints(start,
                                                        getSelectionEnd()));
                     break;
               }
            }

         }
      });

      addPasteHandler(new PasteEvent.Handler()
      {
         @Override
         public void onPaste(PasteEvent event)
         {
            if (completionManager_ != null)
               completionManager_.onPaste(event);

            final Position start = getSelectionStart();

            Scheduler.get().scheduleDeferred(new ScheduledCommand()
            {
               @Override
               public void execute()
               {
                  Range range = Range.fromPoints(start, getSelectionEnd());
                  indentPastedRange(range);
               }
            });
         }
      });

      // handle click events
      addAceClickHandler(new AceClickEvent.Handler()
      {
         @Override
         public void onClick(AceClickEvent event)
         {
            fixVerticalOffsetBug();
            if (DomUtils.isCommandClick(event.getNativeEvent()))
            {
               // eat the event so ace doesn't do anything with it
               event.preventDefault();
               event.stopPropagation();

               // set the cursor position
               setCursorPosition(event.getDocumentPosition());

               // go to function definition
               fireEvent(new CommandClickEvent());
            }
            else
            {
               // if the focus in the Help pane or another iframe
               // we need to make sure to get it back
               WindowEx.get().focus();
            }
         }
      });

      lastCursorChangedTime_ = 0;
      addCursorChangedHandler(new CursorChangedHandler()
      {
         @Override
         public void onCursorChanged(CursorChangedEvent event)
         {
            fixVerticalOffsetBug();
            clearLineHighlight();
            lastCursorChangedTime_ = System.currentTimeMillis();
         }
      });

      lastModifiedTime_ = 0;
      addValueChangeHandler(new ValueChangeHandler<Void>()
      {
         @Override
         public void onValueChange(ValueChangeEvent<Void> event)
         {
            lastModifiedTime_ = System.currentTimeMillis();
            clearDebugLineHighlight();
         }
      });
   }

   private void indentPastedRange(Range range)
   {
      if (fileType_ == null ||
          !fileType_.canAutoIndent() ||
          !RStudioGinjector.INSTANCE.getUIPrefs().reindentOnPaste().getValue())
      {
         return;
      }

      String firstLinePrefix = getSession().getTextRange(
            Range.fromPoints(Position.create(range.getStart().getRow(), 0),
                             range.getStart()));

      if (firstLinePrefix.trim().length() != 0)
      {
         Position newStart = Position.create(range.getStart().getRow() + 1, 0);
         if (newStart.compareTo(range.getEnd()) >= 0)
            return;

         range = Range.fromPoints(newStart, range.getEnd());
      }

      getSession().reindent(range);
   }

   @Inject
   void initialize(CodeToolsServerOperations server,
                   UIPrefs uiPrefs,
                   CollabEditor collab)
   {
      server_ = server;
      uiPrefs_ = uiPrefs;
      collab_ = collab;
   }

   public TextFileType getFileType()
   {
      return fileType_;
   }

   public void setFileType(TextFileType fileType)
   {
      setFileType(fileType, false);
   }

   public void setFileType(TextFileType fileType, boolean suppressCompletion)
   {
      fileType_ = fileType;
      updateLanguage(suppressCompletion);
   }

   public void setFileType(TextFileType fileType,
                           CompletionManager completionManager)
   {
      fileType_ = fileType;
      updateLanguage(completionManager);
   }

   @Override
   public void setRnwCompletionContext(RnwCompletionContext rnwContext)
   {
      rnwContext_ = rnwContext;
   }

   @Override
   public void setCppCompletionContext(CppCompletionContext cppContext)
   {
      cppContext_ = cppContext;
   }

   @Override
   public void setRCompletionContext(RCompletionContext rContext)
   {
      rContext_ = rContext;
   }

   private void updateLanguage(boolean suppressCompletion)
   {
      if (fileType_ == null)
         return;

      CompletionManager completionManager;
      if (!suppressCompletion)
      {
         if (fileType_.getEditorLanguage().useRCompletion())
         {
            completionManager = new RCompletionManager(
                  this,
                  this,
                  new CompletionPopupPanel(),
                  server_,
                  new Filter(),
                  rContext_,
                  fileType_.canExecuteChunks() ? rnwContext_ : null,
                  this,
                  false);

            // if this is cpp then we use our own completion manager
            // that can optionally delegate to the R completion manager
            if (fileType_.isC() || fileType_.isRmd())
            {
               completionManager = new CppCompletionManager(
                                                     this,
                                                     new Filter(),
                                                     cppContext_,
                                                     completionManager);
            }
         }
         else
            completionManager = new NullCompletionManager();
      }
      else
         completionManager = new NullCompletionManager();

      updateLanguage(completionManager);
   }

   private void updateLanguage(CompletionManager completionManager)
   {
      clearLint();
      if (fileType_ == null)
         return;

      completionManager_ = completionManager;

      updateKeyboardHandlers();
      syncCompletionPrefs();
      syncDiagnosticsPrefs();

      getSession().setEditorMode(
            fileType_.getEditorLanguage().getParserName(),
            false);
      getSession().setUseWrapMode(fileType_.getWordWrap());
      syncWrapLimit();
   }

   @Override
   public void syncCompletionPrefs()
   {
      if (fileType_ == null)
         return;

      boolean enabled = fileType_.getEditorLanguage().useAceLanguageTools();
      boolean live = uiPrefs_.codeCompleteOther().getValue().equals(
                                       UIPrefsAccessor.COMPLETION_ALWAYS);
      int characterThreshold = uiPrefs_.alwaysCompleteCharacters().getValue();
      int delay = uiPrefs_.alwaysCompleteDelayMs().getValue();
      widget_.getEditor().setCompletionOptions(
            enabled,
            uiPrefs_.enableSnippets().getValue(),
            live,
            characterThreshold,
            delay);
   }

   @Override
   public void syncDiagnosticsPrefs()
   {
      if (fileType_ == null)
         return;

      boolean useWorker = uiPrefs_.showDiagnosticsOther().getValue() &&
            fileType_.getEditorLanguage().useAceLanguageTools();

      getSession().setUseWorker(useWorker);
      getSession().setWorkerTimeout(
            uiPrefs_.backgroundDiagnosticsDelayMs().getValue());
   }

   private void syncWrapLimit()
   {
      // bail if there is no filetype yet
      if (fileType_ == null)
         return;

      // We originally observed that large word-wrapped documents
      // would cause Chrome on Liunx to freeze (bug #3207), eventually
      // running of of memory. Running the profiler indicated that the
      // time was being spent inside wrap width calculations in Ace.
      // Looking at the Ace bug database there were other wrapping problems
      // that were solvable by changing the wrap mode from "free" to a
      // specific range. So, for Chrome on Linux we started syncing the
      // wrap limit to the user-specified margin width.
      //
      // Unfortunately, this caused another problem whereby the ace
      // horizontal scrollbar would show up over the top of the editor
      // and the console (bug #3428). We tried reverting the fix to
      // #3207 and sure enough this solved the horizontal scrollbar
      // problem _and_ no longer froze Chrome (so perhaps there was a
      // bug in Chrome).
      //
      // In the meantime we added user pref to soft wrap to the margin
      // column, essentially allowing users to opt-in to the behavior
      // we used to fix the bug. So the net is:
      //
      // (1) To fix the horizontal scrollbar problem we revereted
      //     the wrap mode behavior we added from Chrome (under the
      //     assumption that the issue has been fixed in Chrome)
      //
      // (2) We added another check for desktop mode (since we saw
      //     the problem in both Chrome and Safari) to prevent the
      //     application of the problematic wrap mode setting.
      //
      // Perhaps there is an ace issue here as well, so the next time
      // we sync to Ace tip we should see if we can bring back the
      // wrapping option for Chrome (note the repro for this
      // is having a soft-wrapping source document in the editor that
      // exceed the horizontal threshold)

      // NOTE: we no longer do this at all since we observed the
      // scollbar problem on desktop as well
   }

   private void updateKeyboardHandlers()
   {
      // create a keyboard previewer for our special hooks
      AceKeyboardPreviewer previewer = new AceKeyboardPreviewer(
                                                         completionManager_);

      // reset keyboard handlers
      widget_.getEditor().setKeyboardHandler(null);

      // if required add vim handlers to main editor
      if (useVimMode_)
      {
         widget_.getEditor().addKeyboardHandler(KeyboardHandler.vim());
      }

      // add the previewer's handler
      widget_.getEditor().addKeyboardHandler(previewer.getKeyboardHandler());
   }

   public String getCode()
   {
      return getSession().getValue();
   }

   public void setCode(String code, boolean preserveCursorPosition)
   {
      // Calling setCode("", false) while the editor contains multiple lines of
      // content causes bug 2928: Flickering console when typing. Empirically,
      // first setting code to a single line of content and then clearing it,
      // seems to correct this problem.
      if (StringUtil.isNullOrEmpty(code))
         doSetCode(" ", preserveCursorPosition);

      doSetCode(code, preserveCursorPosition);
   }

   private void doSetCode(String code, boolean preserveCursorPosition)
   {
      // Filter out Escape characters that might have snuck in from an old
      // bug in 0.95. We can choose to remove this when 0.95 ships, hopefully
      // any documents that would be affected by this will be gone by then.
      code = code.replaceAll("\u001B", "");

      final AceEditorNative ed = widget_.getEditor();

      if (preserveCursorPosition)
      {
         final Position cursorPos;
         final int scrollTop, scrollLeft;

         cursorPos = ed.getSession().getSelection().getCursor();
         scrollTop = ed.getRenderer().getScrollTop();
         scrollLeft = ed.getRenderer().getScrollLeft();

         // Setting the value directly on the document prevents undo/redo
         // stack from being blown away
         widget_.getEditor().getSession().getDocument().setValue(code);

         ed.getSession().getSelection().moveCursorTo(cursorPos.getRow(),
                                                     cursorPos.getColumn(),
                                                     false);
         ed.getRenderer().scrollToY(scrollTop);
         ed.getRenderer().scrollToX(scrollLeft);
         Scheduler.get().scheduleDeferred(new ScheduledCommand()
         {
            @Override
            public void execute()
            {
               ed.getRenderer().scrollToY(scrollTop);
               ed.getRenderer().scrollToX(scrollLeft);
            }
         });
      }
      else
      {
         ed.getSession().setValue(code);
         ed.getSession().getSelection().moveCursorTo(0, 0, false);
      }
   }

   public int getScrollLeft()
   {
      return widget_.getEditor().getRenderer().getScrollLeft();
   }

   public void scrollToX(int x)
   {
      widget_.getEditor().getRenderer().scrollToX(x);
   }

   public int getScrollTop()
   {
      return widget_.getEditor().getRenderer().getScrollTop();
   }

   public void scrollToY(int y)
   {
      widget_.getEditor().getRenderer().scrollToY(y);
   }

   public void insertCode(String code)
   {
      insertCode(code, false);
   }

   public void insertCode(String code, boolean blockMode)
   {
      widget_.getEditor().insert(code);
   }

   public String getCode(Position start, Position end)
   {
      return getSession().getTextRange(Range.fromPoints(start, end));
   }


   @Override
   public InputEditorSelection search(String needle,
                                      boolean backwards,
                                      boolean wrap,
                                      boolean caseSensitive,
                                      boolean wholeWord,
                                      Position start,
                                      Range range,
                                      boolean regexpMode)
   {
      Search search = Search.create(needle,
                                    backwards,
                                    wrap,
                                    caseSensitive,
                                    wholeWord,
                                    start,
                                    range,
                                    regexpMode);

      Range resultRange = search.find(getSession());
      if (resultRange != null)
      {
         return createSelection(resultRange.getStart(), resultRange.getEnd());
      }
      else
      {
         return null;
      }
   }

   @Override
   public void insertCode(InputEditorPosition position, String content)
   {
      insertCode(selectionToPosition(position), content);
   }

   public void insertCode(Position position, String content)
   {
      getSession().insert(position, content);
   }

   @Override
   public String getCode(InputEditorSelection selection)
   {
      return getCode(((AceInputEditorPosition)selection.getStart()).getValue(),
                     ((AceInputEditorPosition)selection.getEnd()).getValue());
   }

   public void focus()
   {
      widget_.getEditor().focus();
   }

   public boolean isFocused()
   {
      return widget_.getEditor().isFocused();
   }


   public void codeCompletion()
   {
      completionManager_.codeCompletion();
   }

   public void goToHelp()
   {
      completionManager_.goToHelp();
   }

   public void goToFunctionDefinition()
   {
      completionManager_.goToFunctionDefinition();
   }

   class PrintIFrame extends DynamicIFrame
   {
      public PrintIFrame(String code, double fontSize)
      {
         code_ = code;
         fontSize_ = fontSize;

         getElement().getStyle().setPosition(com.google.gwt.dom.client.Style.Position.ABSOLUTE);
         getElement().getStyle().setLeft(-5000, Unit.PX);
      }

      @Override
      protected void onFrameLoaded()
      {
         Document doc = getDocument();
         PreElement pre = doc.createPreElement();
         pre.setInnerText(code_);
         pre.getStyle().setProperty("whiteSpace", "pre-wrap");
         pre.getStyle().setFontSize(fontSize_, Unit.PT);
         doc.getBody().appendChild(pre);

         getWindow().print();

         // Bug 1224: ace: print from source causes inability to reconnect
         // This was caused by the iframe being removed from the document too
         // quickly after the print job was sent. As a result, attempting to
         // navigate away from the page at any point afterwards would result
         // in the error "Document cannot change while printing or in Print
         // Preview". The only thing you could do is close the browser tab.
         // By inserting a 5-minute delay hopefully Firefox would be done with
         // whatever print related operations are important.
         Scheduler.get().scheduleFixedDelay(new RepeatingCommand()
         {
            public boolean execute()
            {
               PrintIFrame.this.removeFromParent();
               return false;
            }
         }, 1000 * 60 * 5);
      }

      private final String code_;
      private final double fontSize_;
   }

   public void print()
   {
      PrintIFrame printIFrame = new PrintIFrame(
            getCode(),
            RStudioGinjector.INSTANCE.getUIPrefs().fontSize().getValue());
      RootPanel.get().add(printIFrame);
   }

   public String getText()
   {
      return getSession().getLine(
            getSession().getSelection().getCursor().getRow());
   }

   public void setText(String string)
   {
      setCode(string, false);
      getSession().getSelection().moveCursorFileEnd();
   }

   public boolean hasSelection()
   {
      return !getSession().getSelection().getRange().isEmpty();
   }

   public final Selection getNativeSelection() {
      return widget_.getEditor().getSession().getSelection();
   }

   public InputEditorSelection getSelection()
   {
      Range selection = getSession().getSelection().getRange();
      return new InputEditorSelection(
            new AceInputEditorPosition(getSession(), selection.getStart()),
            new AceInputEditorPosition(getSession(), selection.getEnd()));

   }

   public String getSelectionValue()
   {
      return getSession().getTextRange(
            getSession().getSelection().getRange());
   }

   public Position getSelectionStart()
   {
      return getSession().getSelection().getRange().getStart();
   }

   public Position getSelectionEnd()
   {
      return getSession().getSelection().getRange().getEnd();
   }

   @Override
   public Range getSelectionRange()
   {
      return Range.fromPoints(getSelectionStart(), getSelectionEnd());
   }

   @Override
   public void setSelectionRange(Range range)
   {
      getSession().getSelection().setSelectionRange(range);
   }

   public int getLength(int row)
   {
      return getSession().getDocument().getLine(row).length();
   }

   public int getRowCount()
   {
      return getSession().getDocument().getLength();
   }

   public String getLine(int row)
   {
      return getSession().getLine(row);
   }

   @Override
   public InputEditorSelection createSelection(Position pos1, Position pos2)
   {
      return new InputEditorSelection(
            new AceInputEditorPosition(getSession(), pos1),
            new AceInputEditorPosition(getSession(), pos2));
   }

   @Override
   public Position selectionToPosition(InputEditorPosition pos)
   {
      // HACK: This cast is gross, InputEditorPosition should just become
      // AceInputEditorPosition
      return Position.create((Integer) pos.getLine(), pos.getPosition());
   }

   @Override
   public InputEditorPosition createInputEditorPosition(Position pos)
   {
      return new AceInputEditorPosition(getSession(), pos);
   }

   @Override
   public Iterable<Range> getWords(TokenPredicate tokenPredicate,
                                   CharClassifier charClassifier,
                                   Position start,
                                   Position end)
   {
      return new WordIterable(getSession(),
                              tokenPredicate,
                              charClassifier,
                              start,
                              end);
   }

   @Override
   public String getTextForRange(Range range)
   {
      return getSession().getTextRange(range);
   }

   @Override
   public Anchor createAnchor(Position pos)
   {
      return Anchor.createAnchor(getSession().getDocument(),
                                 pos.getRow(),
                                 pos.getColumn());
   }

   private void fixVerticalOffsetBug()
   {
      widget_.getEditor().getRenderer().fixVerticalOffsetBug();
   }

   @Override
   public String debug_getDocumentDump()
   {
      return widget_.getEditor().getSession().getDocument().getDocumentDump();
   }

   @Override
   public void debug_setSessionValueDirectly(String s)
   {
      widget_.getEditor().getSession().setValue(s);
   }

   public void setSelection(InputEditorSelection selection)
   {
      AceInputEditorPosition start = (AceInputEditorPosition)selection.getStart();
      AceInputEditorPosition end = (AceInputEditorPosition)selection.getEnd();
      getSession().getSelection().setSelectionRange(Range.fromPoints(
            start.getValue(), end.getValue()));
   }

   public Rectangle getCursorBounds()
   {
      Range range = getSession().getSelection().getRange();
      return toScreenCoordinates(range);
   }

   public Rectangle toScreenCoordinates(Range range)
   {
      Renderer renderer = widget_.getEditor().getRenderer();
      ScreenCoordinates start = renderer.textToScreenCoordinates(
                  range.getStart().getRow(),
                  range.getStart().getColumn());
      ScreenCoordinates end = renderer.textToScreenCoordinates(
                  range.getEnd().getRow(),
                  range.getEnd().getColumn());
      return new Rectangle(start.getPageX(),
                           start.getPageY(),
                           end.getPageX() - start.getPageX(),
                           renderer.getLineHeight());
   }

   public Position toDocumentPosition(ScreenCoordinates coordinates)
   {
      return widget_.getEditor().getRenderer().screenToTextCoordinates(
            coordinates.getPageX(),
            coordinates.getPageY());
   }

   public Range toDocumentRange(Rectangle rectangle)
   {
      Renderer renderer = widget_.getEditor().getRenderer();
      return Range.fromPoints(
            renderer.screenToTextCoordinates(rectangle.getLeft(), rectangle.getTop()),
            renderer.screenToTextCoordinates(rectangle.getRight(), rectangle.getBottom()));
   }

   public Rectangle getPositionBounds(InputEditorPosition position)
   {
      Renderer renderer = widget_.getEditor().getRenderer();

      Position pos = ((AceInputEditorPosition) position).getValue();

      ScreenCoordinates start = renderer.textToScreenCoordinates(
            pos.getRow(),
            pos.getColumn());

      return new Rectangle(start.getPageX(), start.getPageY(),
                           (int) Math.round(renderer.getCharacterWidth()),
                           (int) (renderer.getLineHeight() * 0.8));
   }

   public Rectangle getBounds()
   {
      return new Rectangle(
            widget_.getAbsoluteLeft(),
            widget_.getAbsoluteTop(),
            widget_.getOffsetWidth(),
            widget_.getOffsetHeight());
   }

   public void setFocus(boolean focused)
   {
      if (focused)
         widget_.getEditor().focus();
      else
         widget_.getEditor().blur();
   }

   public void replaceRange(Range range, String text) {
      getSession().replace(range, text);
   }

   public String replaceSelection(String value, boolean collapseSelection)
   {
      Selection selection = getSession().getSelection();
      String oldValue = getSession().getTextRange(selection.getRange());

      replaceSelection(value);

      if (collapseSelection)
      {
         collapseSelection(false);
      }

      return oldValue;
   }

   public boolean isSelectionCollapsed()
   {
      return getSession().getSelection().isEmpty();
   }

   public boolean isCursorAtEnd()
   {
      int lastRow = getRowCount() - 1;
      Position cursorPos = getCursorPosition();
      return cursorPos.compareTo(Position.create(lastRow,
                                                 getLength(lastRow))) == 0;
   }

   public void clear()
   {
      setCode("", false);
   }

   public void collapseSelection(boolean collapseToStart)
   {
      Selection selection = getSession().getSelection();
      Range rng = selection.getRange();
      Position pos = collapseToStart ? rng.getStart() : rng.getEnd();
      selection.setSelectionRange(Range.fromPoints(pos, pos));
   }

   public InputEditorSelection getStart()
   {
      return new InputEditorSelection(
            new AceInputEditorPosition(getSession(), Position.create(0, 0)));
   }

   public InputEditorSelection getEnd()
   {
      EditSession session = getSession();
      int rows = session.getLength();
      Position end = Position.create(rows, session.getLine(rows).length());
      return new InputEditorSelection(new AceInputEditorPosition(session, end));
   }

   public String getCurrentLine()
   {
      int row = getSession().getSelection().getRange().getStart().getRow();
      return getSession().getLine(row);
   }

   public char getCharacterAtCursor()
   {
      Position cursorPos = getCursorPosition();
      int column = cursorPos.getColumn();
      String line = getLine(cursorPos.getRow());
      if (column == line.length())
         return '\0';

      return line.charAt(column);
   }

   public char getCharacterBeforeCursor()
   {
      Position cursorPos = getCursorPosition();
      int column = cursorPos.getColumn();
      if (column == 0)
         return '\0';

      String line = getLine(cursorPos.getRow());
      return line.charAt(column - 1);
   }


   public String getCurrentLineUpToCursor()
   {
      return getCurrentLine().substring(0, getCursorPosition().getColumn());
   }

   public int getCurrentLineNum()
   {
      Position pos = getCursorPosition();
      return getSession().documentToScreenRow(pos);
   }

   public int getCurrentLineCount()
   {
      return getSession().getScreenLength();
   }

   @Override
   public String getLanguageMode(Position position)
   {
      return getSession().getMode().getLanguageMode(position);
   }

   public void replaceCode(String code)
   {
      int endRow, endCol;

      endRow = getSession().getLength() - 1;
      if (endRow < 0)
      {
         endRow = 0;
         endCol = 0;
      }
      else
      {
         endCol = getSession().getLine(endRow).length();
      }

      Range range = Range.fromPoints(Position.create(0, 0),
                                     Position.create(endRow, endCol));
      getSession().replace(range, code);
   }

   public void replaceSelection(String code)
   {
      Range selRange = getSession().getSelection().getRange();
      Position position = getSession().replace(selRange, code);
      Range range = Range.fromPoints(selRange.getStart(), position);
      getSession().getSelection().setSelectionRange(range);
   }

   public boolean moveSelectionToNextLine(boolean skipBlankLines)
   {
      int curRow = getSession().getSelection().getCursor().getRow();
      while (++curRow < getSession().getLength())
      {
         String line = getSession().getLine(curRow);
         Pattern pattern = Pattern.create("[^\\s]");
         Match match = pattern.match(line, 0);
         if (skipBlankLines && match == null)
            continue;
         int col =  (match != null) ? match.getIndex() : 0;
         getSession().getSelection().moveCursorTo(curRow, col, false);
         getSession().unfold(curRow, true);
         ensureCursorVisible();
         return true;
      }
      return false;
   }

   @Override
   public boolean moveSelectionToBlankLine()
   {
      int curRow = getSession().getSelection().getCursor().getRow();

      // if the current row is the last row then insert a new row
      if (curRow == (getSession().getLength() - 1))
      {
         int rowLen = getSession().getLine(curRow).length();
         getSession().getSelection().moveCursorTo(curRow, rowLen, false);
         insertCode("\n");
      }

      while (curRow < getSession().getLength())
      {
         String line = getSession().getLine(curRow);
         if (line.length() == 0)
         {
            getSession().getSelection().moveCursorTo(curRow, 0, false);
            getSession().unfold(curRow, true);
            return true;
         }

         curRow++;
      }
      return false;
   }

   @Override
   public void reindent()
   {
      boolean emptySelection = getSelection().isEmpty();
      getSession().reindent(getSession().getSelection().getRange());
      if (emptySelection)
         moveSelectionToNextLine(false);
   }

   @Override
   public void reindent(Range range)
   {
      getSession().reindent(range);
   }

   @Override
   public void toggleCommentLines()
   {
      widget_.getEditor().toggleCommentLines();
   }

   public ChangeTracker getChangeTracker()
   {
      return new AceEditorChangeTracker();
   }

   public AnchoredSelection createAnchoredSelection(Position startPos,
                                                    Position endPos)
   {
      Anchor start = Anchor.createAnchor(getSession().getDocument(),
                                         startPos.getRow(),
                                         startPos.getColumn());
      Anchor end = Anchor.createAnchor(getSession().getDocument(),
                                       endPos.getRow(),
                                       endPos.getColumn());
      return new AnchoredSelectionImpl(start, end);
   }

   public void fitSelectionToLines(boolean expand)
   {
      Range range = getSession().getSelection().getRange();
      Position start = range.getStart();
      Position newStart = start;

      if (start.getColumn() > 0)
      {
         if (expand)
         {
            newStart = Position.create(start.getRow(), 0);
         }
         else
         {
            String firstLine = getSession().getLine(start.getRow());
            if (firstLine.substring(0, start.getColumn()).trim().length() == 0)
               newStart = Position.create(start.getRow(), 0);
         }
      }

      Position end = range.getEnd();
      Position newEnd = end;
      if (expand)
      {
         int endRow = end.getRow();
         if (endRow == newStart.getRow() || end.getColumn() > 0)
         {
            // If selection ends at the start of a line, keep the selection
            // there--unless that means less than one line will be selected
            // in total.
            newEnd = Position.create(
                  endRow, getSession().getLine(endRow).length());
         }
      }
      else
      {
         while (newEnd.getRow() != newStart.getRow())
         {
            String line = getSession().getLine(newEnd.getRow());
            if (line.substring(0, newEnd.getColumn()).trim().length() != 0)
               break;

            int prevRow = newEnd.getRow() - 1;
            int len = getSession().getLine(prevRow).length();
            newEnd = Position.create(prevRow, len);
         }
      }

      getSession().getSelection().setSelectionRange(
            Range.fromPoints(newStart, newEnd));
   }

   public int getSelectionOffset(boolean start)
   {
      Range range = getSession().getSelection().getRange();
      if (start)
         return range.getStart().getColumn();
      else
         return range.getEnd().getColumn();
   }

   public void onActivate()
   {
      Scheduler.get().scheduleFinally(new RepeatingCommand()
      {
         public boolean execute()
         {
            widget_.onResize();
            widget_.onActivate();
            return false;
         }
      });
   }

   public void onVisibilityChanged(boolean visible)
   {
      if (visible)
         widget_.getEditor().getRenderer().updateFontSize();
   }
   
   public void onResize()
   {
      widget_.onResize();
   }
   
   public void setHighlightSelectedLine(boolean on)
   {
      widget_.getEditor().setHighlightActiveLine(on);
   }

   public void setHighlightSelectedWord(boolean on)
   {
      widget_.getEditor().setHighlightSelectedWord(on);
   }

   public void setShowLineNumbers(boolean on)
   {
      widget_.getEditor().getRenderer().setShowGutter(on);
   }

   public void setUseSoftTabs(boolean on)
   {
      getSession().setUseSoftTabs(on);
   }

   /**
    * Warning: This will be overridden whenever the file type is set
    */
   public void setUseWrapMode(boolean useWrapMode)
   {
      getSession().setUseWrapMode(useWrapMode);
   }

   public void setTabSize(int tabSize)
   {
      getSession().setTabSize(tabSize);
   }

   public void setShowInvisibles(boolean show)
   {
      widget_.getEditor().getRenderer().setShowInvisibles(show);
   }

   public void setShowIndentGuides(boolean show)
   {
      widget_.getEditor().getRenderer().setShowIndentGuides(show);
   }

   public void setBlinkingCursor(boolean blinking)
   {
      widget_.getEditor().getRenderer().setBlinkingCursor(blinking);
   }

   public void setShowPrintMargin(boolean on)
   {
      widget_.getEditor().getRenderer().setShowPrintMargin(on);
   }

   @Override
   public void setUseVimMode(boolean use)
   {
      // no-op if the editor is read-only (since vim mode doesn't
      // work for read-only ace instances)
      if (widget_.getEditor().getReadOnly())
         return;

      useVimMode_ = use;
      updateKeyboardHandlers();
   }

   @Override
   public boolean isVimModeOn()
   {
      return useVimMode_;
   }

   @Override
   public boolean isVimInInsertMode()
   {
      return useVimMode_ && widget_.getEditor().isVimInInsertMode();
   }

   public void setPadding(int padding)
   {
      widget_.getEditor().getRenderer().setPadding(padding);
   }

   public void setPrintMarginColumn(int column)
   {
      widget_.getEditor().getRenderer().setPrintMarginColumn(column);
      syncWrapLimit();
   }

   @Override
   public JsArray<AceFold> getFolds()
   {
      return getSession().getAllFolds();
   }

   @Override
   public void addFold(Range range)
   {
      getSession().addFold("...", range);
   }

   @Override
   public void addFoldFromRow(int row)
   {
      FoldingRules foldingRules = getSession().getMode().getFoldingRules();
      if (foldingRules == null)
         return;
      Range range = foldingRules.getFoldWidgetRange(getSession(),
                                                    "markbegin",
                                                    row);

      if (range != null)
         addFold(range);
   }

   @Override
   public void unfold(AceFold fold)
   {
      getSession().unfold(Range.fromPoints(fold.getStart(), fold.getEnd()),
                          false);
   }

   @Override
   public void unfold(int row)
   {
      getSession().unfold(row, false);
   }

   @Override
   public void unfold(Range range)
   {
      getSession().unfold(range, false);
   }

   public void setReadOnly(boolean readOnly)
   {
      widget_.getEditor().setReadOnly(readOnly);
   }

   public HandlerRegistration addCursorChangedHandler(final CursorChangedHandler handler)
   {
      return widget_.addCursorChangedHandler(handler);
   }

   public HandlerRegistration addEditorFocusHandler(FocusHandler handler)
   {
      return widget_.addFocusHandler(handler);
   }

   public Scope getCurrentScope()
   {
      return getSession().getMode().getCodeModel().getCurrentScope(
            getCursorPosition());
   }

   @Override
   public String getNextLineIndent()
   {
      EditSession session = getSession();

      Position cursorPosition = getCursorPosition();
      int row = cursorPosition.getRow();
      String state = getSession().getState(row);

      String line = getCurrentLine().substring(
            0, cursorPosition.getColumn());
      String tab = session.getTabString();
      int tabSize = session.getTabSize();

      return session.getMode().getNextLineIndent(
            state,
            line,
            tab,
            tabSize,
            row);
   }

   public Scope getCurrentChunk()
   {
      return getCurrentChunk(getCursorPosition());
   }

   @Override
   public Scope getCurrentChunk(Position position)
   {
      return getSession().getMode().getCodeModel().getCurrentChunk(position);
   }

   @Override
   public ScopeFunction getCurrentFunction(boolean allowAnonymous)
   {
      return getFunctionAtPosition(getCursorPosition(), allowAnonymous);
   }

   @Override
   public ScopeFunction getFunctionAtPosition(Position position,
                                              boolean allowAnonymous)
   {
      return getSession().getMode().getCodeModel().getCurrentFunction(
            position, allowAnonymous);
   }

   @Override
   public Scope getCurrentSection()
   {
      return getSectionAtPosition(getCursorPosition());
   }

   @Override
   public Scope getSectionAtPosition(Position position)
   {
      return getSession().getMode().getCodeModel().getCurrentSection(position);
   }

   public Position getCursorPosition()
   {
      return getSession().getSelection().getCursor();
   }

   public void setCursorPosition(Position position)
   {
      getSession().getSelection().setSelectionRange(
            Range.fromPoints(position, position));
   }

   @Override
   public void moveCursorNearTop(int rowOffset)
   {
      int screenRow = getSession().documentToScreenRow(getCursorPosition());
      widget_.getEditor().scrollToRow(Math.max(0, screenRow - rowOffset));
   }

   @Override
   public void moveCursorNearTop()
   {
      moveCursorNearTop(7);
   }

   @Override
   public void ensureCursorVisible()
   {
      int screenRow = getSession().documentToScreenRow(getCursorPosition());
      if (!widget_.getEditor().isRowFullyVisible(screenRow))
         moveCursorNearTop();
   }

   @Override
   public void ensureRowVisible(int row)
   {
      if (!widget_.getEditor().isRowFullyVisible(row))
         setCursorPosition(Position.create(row, 0));
   }

   @Override
   public boolean isCursorInSingleLineString()
   {
      return StringUtil.isEndOfLineInRStringState(getCurrentLineUpToCursor());
   }

   public void scrollToBottom()
   {
      SourcePosition pos = SourcePosition.create(getCurrentLineCount() - 1, 0);
      navigate(pos, false);
   }

   public void revealRange(Range range, boolean animate)
   {
      widget_.getEditor().revealRange(range, animate);
   }

   public boolean hasScopeTree()
   {
      return getSession().getMode().getCodeModel().hasScopes();
   }

   public JsArray<Scope> getScopeTree()
   {
      return getSession().getMode().getCodeModel().getScopeTree();
   }

   @Override
   public InsertChunkInfo getInsertChunkInfo()
   {
      return getSession().getMode().getInsertChunkInfo();
   }

   @Override
   public void foldAll()
   {
      getSession().foldAll();
   }

   @Override
   public void unfoldAll()
   {
      getSession().unfoldAll();
   }

   @Override
   public void toggleFold()
   {
      getSession().toggleFold();
   }

   @Override
   public void jumpToMatching()
   {
      widget_.getEditor().jumpToMatching(false, false);
   }

   @Override
   public void selectToMatching()
   {
      widget_.getEditor().jumpToMatching(true, false);
   }

   @Override
   public void expandToMatching()
   {
      widget_.getEditor().jumpToMatching(true, true);
   }

   @Override
   public void splitIntoLines()
   {
      widget_.getEditor().splitIntoLines();
   }

   @Override
   public SourcePosition findFunctionPositionFromCursor(String functionName)
   {
      Scope func =
         getSession().getMode().getCodeModel().findFunctionDefinitionFromUsage(
                                                      getCursorPosition(),
                                                      functionName);
      if (func != null)
      {
         Position position = func.getPreamble();
         return SourcePosition.create(position.getRow(), position.getColumn());
      }
      else
      {
         return null;
      }
   }

   public JsArray<ScopeFunction> getAllFunctionScopes()
   {
      CodeModel codeModel = widget_.getEditor().getSession().getMode().getRCodeModel();
      if (codeModel == null)
         return null;

      return codeModel.getAllFunctionScopes();
   }

   @Override
   public void recordCurrentNavigationPosition()
   {
      fireRecordNavigationPosition(getCursorPosition());
   }

   @Override
   public void navigateToPosition(SourcePosition position,
                                  boolean recordCurrent)
   {
      navigateToPosition(position, recordCurrent, false);
   }

   @Override
   public void navigateToPosition(SourcePosition position,
                                  boolean recordCurrent,
                                  boolean highlightLine)
   {
      if (recordCurrent)
         recordCurrentNavigationPosition();

      navigate(position, true, highlightLine);
   }

   @Override
   public void restorePosition(SourcePosition position)
   {
      navigate(position, false);
   }

   @Override
   public boolean isAtSourceRow(SourcePosition position)
   {
      Position currPos = getCursorPosition();
      return currPos.getRow() == position.getRow();
   }

   @Override
   public void highlightDebugLocation(SourcePosition startPosition,
                                      SourcePosition endPosition,
                                      boolean executing)
   {
      int firstRow = widget_.getEditor().getFirstVisibleRow();
      int lastRow = widget_.getEditor().getLastVisibleRow();

      // if the expression is large, let's just try to land in the middle
      int debugRow = (int) Math.floor(startPosition.getRow() + (
            endPosition.getRow() - startPosition.getRow())/2);

      // if the row at which the debugging occurs is inside a fold, unfold it
      getSession().unfold(debugRow, true);

      // if the line to be debugged is past or near the edges of the screen,
      // scroll it into view. allow some lines of context.
      if (debugRow <= (firstRow + DEBUG_CONTEXT_LINES) ||
          debugRow >= (lastRow - DEBUG_CONTEXT_LINES))
      {
         widget_.getEditor().scrollToLine(debugRow, true);
      }

      applyDebugLineHighlight(
            startPosition.asPosition(),
            endPosition.asPosition(),
            executing);
   }

   @Override
   public void endDebugHighlighting()
   {
      clearDebugLineHighlight();
   }

   @Override
   public HandlerRegistration addBreakpointSetHandler(
         BreakpointSetEvent.Handler handler)
   {
      return widget_.addBreakpointSetHandler(handler);
   }

   @Override
   public HandlerRegistration addBreakpointMoveHandler(
         BreakpointMoveEvent.Handler handler)
   {
      return widget_.addBreakpointMoveHandler(handler);
   }

   @Override
   public void addOrUpdateBreakpoint(Breakpoint breakpoint)
   {
      widget_.addOrUpdateBreakpoint(breakpoint);
   }

   @Override
   public void removeBreakpoint(Breakpoint breakpoint)
   {
      widget_.removeBreakpoint(breakpoint);
   }

   @Override
   public void toggleBreakpointAtCursor()
   {
      widget_.toggleBreakpointAtCursor();
   }

   @Override
   public void removeAllBreakpoints()
   {
      widget_.removeAllBreakpoints();
   }

   @Override
   public boolean hasBreakpoints()
   {
      return widget_.hasBreakpoints();
   }

   private void navigate(SourcePosition srcPosition, boolean addToHistory)
   {
      navigate(srcPosition, addToHistory, false);
   }

   private void navigate(SourcePosition srcPosition,
                         boolean addToHistory,
                         boolean highlightLine)
   {
      // get existing cursor position
      Position previousCursorPos = getCursorPosition();

      // set cursor to function line
      Position position = Position.create(srcPosition.getRow(),
                                          srcPosition.getColumn());
      setCursorPosition(position);

      // skip whitespace if necessary
      if (srcPosition.getColumn() == 0)
      {
         int curRow = getSession().getSelection().getCursor().getRow();
         String line = getSession().getLine(curRow);
         int funStart = line.indexOf(line.trim());
         position = Position.create(curRow, funStart);
         setCursorPosition(position);
      }

      // scroll as necessary
      if (srcPosition.getScrollPosition() != -1)
         scrollToY(srcPosition.getScrollPosition());
      else if (position.getRow() != previousCursorPos.getRow())
         moveCursorNearTop();
      else
         ensureCursorVisible();

      // set focus
      focus();

      if (highlightLine)
         applyLineHighlight(position.getRow());

      // add to navigation history if requested and our current mode
      // supports history navigation
      if (addToHistory)
         fireRecordNavigationPosition(position);
   }

   private void fireRecordNavigationPosition(Position pos)
   {
      SourcePosition srcPos = SourcePosition.create(pos.getRow(),
                                                    pos.getColumn());
      fireEvent(new RecordNavigationPositionEvent(srcPos));
   }

   @Override
   public HandlerRegistration addRecordNavigationPositionHandler(
                                    RecordNavigationPositionHandler handler)
   {
      return handlers_.addHandler(RecordNavigationPositionEvent.TYPE, handler);
   }

   @Override
   public HandlerRegistration addCommandClickHandler(
                                             CommandClickEvent.Handler handler)
   {
      return handlers_.addHandler(CommandClickEvent.TYPE, handler);
   }

   @Override
   public HandlerRegistration addFindRequestedHandler(
                                 FindRequestedEvent.Handler handler)
   {
      return handlers_.addHandler(FindRequestedEvent.TYPE, handler);
   }

   public void setFontSize(double size)
   {
      // No change needed--the AceEditorWidget uses the "normalSize" style
      // However, we do need to resize the gutter
      widget_.getEditor().getRenderer().updateFontSize();
      widget_.forceResize();
   }

   public HandlerRegistration addValueChangeHandler(
         ValueChangeHandler<Void> handler)
   {
      return handlers_.addHandler(ValueChangeEvent.getType(), handler);
   }

   public HandlerRegistration addFoldChangeHandler(
         FoldChangeEvent.Handler handler)
   {
      return handlers_.addHandler(FoldChangeEvent.TYPE, handler);
   }

   public HandlerRegistration addRenderFinishedHandler(RenderFinishedEvent.Handler handler)
   {
      return widget_.addHandler(handler, RenderFinishedEvent.TYPE);
   }

   public HandlerRegistration addCapturingKeyDownHandler(KeyDownHandler handler)
   {
      return widget_.addCapturingKeyDownHandler(handler);
   }

   public HandlerRegistration addCapturingKeyPressHandler(KeyPressHandler handler)
   {
      return widget_.addCapturingKeyPressHandler(handler);
   }

   public HandlerRegistration addCapturingKeyUpHandler(KeyUpHandler handler)
   {
      return widget_.addCapturingKeyUpHandler(handler);
   }

   public HandlerRegistration addUndoRedoHandler(UndoRedoHandler handler)
   {
      return widget_.addUndoRedoHandler(handler);
   }

   public HandlerRegistration addPasteHandler(PasteEvent.Handler handler)
   {
      return widget_.addPasteHandler(handler);
   }

   public HandlerRegistration addAceClickHandler(Handler handler)
   {
      return widget_.addAceClickHandler(handler);
   }

   public JavaScriptObject getCleanStateToken()
   {
      return getSession().getUndoManager().peek();
   }

   public boolean checkCleanStateToken(JavaScriptObject token)
   {
      JavaScriptObject other = getSession().getUndoManager().peek();
      if (token == null ^ other == null)
         return false;
      return token == null || other.equals(token);
   }

   public void fireEvent(GwtEvent<?> event)
   {
      handlers_.fireEvent(event);
   }

   public Widget asWidget()
   {
      return widget_;
   }

   public EditSession getSession()
   {
      return widget_.getEditor().getSession();
   }

   public HandlerRegistration addBlurHandler(BlurHandler handler)
   {
      return widget_.addBlurHandler(handler);
   }

   public HandlerRegistration addClickHandler(ClickHandler handler)
   {
      return widget_.addClickHandler(handler);
   }

   public HandlerRegistration addFocusHandler(FocusHandler handler)
   {
      return widget_.addFocusHandler(handler);
   }

   public AceEditorWidget getWidget()
   {
      return widget_;
   }

   public HandlerRegistration addKeyDownHandler(KeyDownHandler handler)
   {
      return widget_.addKeyDownHandler(handler);
   }

   public HandlerRegistration addKeyPressHandler(KeyPressHandler handler)
   {
      return widget_.addKeyPressHandler(handler);
   }

   public void autoHeight()
   {
      widget_.autoHeight();
   }

   public void forceCursorChange()
   {
      widget_.forceCursorChange();
   }

   public void scrollToCursor(ScrollPanel scrollPanel,
                              int paddingVert,
                              int paddingHoriz)
   {
      DomUtils.ensureVisibleVert(
            scrollPanel.getElement(),
            widget_.getEditor().getRenderer().getCursorElement(),
            paddingVert);
      DomUtils.ensureVisibleHoriz(
            scrollPanel.getElement(),
            widget_.getEditor().getRenderer().getCursorElement(),
            paddingHoriz, paddingHoriz,
            false);
   }

   public void scrollToLine(int row, boolean center)
   {
      widget_.getEditor().scrollToLine(row, center);
   }

   public void centerSelection()
   {
      widget_.getEditor().centerSelection();
   }

   public void alignCursor(Position position, double ratio)
   {
      widget_.getEditor().getRenderer().alignCursor(position, ratio);
   }

   public void forceImmediateRender()
   {
      widget_.getEditor().getRenderer().forceImmediateRender();
   }

   public void setNewLineMode(NewLineMode mode)
   {
      getSession().setNewLineMode(mode.getType());
   }

   public boolean isPasswordMode()
   {
      return passwordMode_;
   }

   public void setPasswordMode(boolean passwordMode)
   {
      passwordMode_ = passwordMode;
      widget_.getEditor().getRenderer().setPasswordMode(passwordMode);
   }

   public void setDisableOverwrite(boolean disableOverwrite)
   {
      getSession().setDisableOverwrite(disableOverwrite);
   }

   private Integer createLineHighlightMarker(int line, String style)
   {
      return createRangeHighlightMarker(Position.create(line, 0),
                                        Position.create(line+1, 0),
                                        style);
   }

   private Integer createRangeHighlightMarker(
         Position start,
         Position end,
         String style)
   {
      Range range = Range.fromPoints(start, end);
      return getSession().addMarker(range, style, "text", false);
   }


   private void applyLineHighlight(int line)
   {
      clearLineHighlight();

      if (!widget_.getEditor().getHighlightActiveLine())
      {
         lineHighlightMarkerId_ = createLineHighlightMarker(line,
                                                            "ace_find_line");
      }
   }

   private void clearLineHighlight()
   {
      if (lineHighlightMarkerId_ != null)
      {
         getSession().removeMarker(lineHighlightMarkerId_);
         lineHighlightMarkerId_ = null;
      }
   }

   private void applyDebugLineHighlight(
         Position startPos,
         Position endPos,
         boolean executing)
   {
      clearDebugLineHighlight();
      lineDebugMarkerId_ = createRangeHighlightMarker(
            startPos, endPos,
            "ace_active_debug_line");
      if (executing)
      {
         executionLine_ = startPos.getRow();
         widget_.getEditor().getRenderer().addGutterDecoration(
               executionLine_,
               "ace_executing-line");
      }
   }

   private void clearDebugLineHighlight()
   {
      if (lineDebugMarkerId_ != null)
      {
         getSession().removeMarker(lineDebugMarkerId_);
         lineDebugMarkerId_ = null;
      }
      if (executionLine_ != null)
      {
         widget_.getEditor().getRenderer().removeGutterDecoration(
               executionLine_,
               "ace_executing-line");
         executionLine_ = null;
      }
   }

   public void setPopupVisible(boolean visible)
   {
      popupVisible_ = visible;
   }

   public boolean isPopupVisible()
   {
      return popupVisible_;
   }

   public void selectAll(String needle)
   {
      widget_.getEditor().findAll(needle);
   }

   public void selectAll(String needle, Range range, boolean wholeWord, boolean caseSensitive)
   {
      widget_.getEditor().findAll(needle, range, wholeWord, caseSensitive);
   }

   public void moveCursorLeft()
   {
      moveCursorLeft(1);
   }

   public void moveCursorLeft(int times)
   {
      widget_.getEditor().moveCursorLeft(times);
   }

   public void moveCursorRight()
   {
      moveCursorRight(1);
   }

   public void moveCursorRight(int times)
   {
      widget_.getEditor().moveCursorRight(times);
   }

   public void expandSelectionLeft(int times)
   {
      widget_.getEditor().expandSelectionLeft(times);
   }

   public void expandSelectionRight(int times)
   {
      widget_.getEditor().expandSelectionRight(times);
   }

   public int getTabSize()
   {
      return widget_.getEditor().getSession().getTabSize();
   }

   // TODO: Enable similar logic for C++ mode?
   public int getStartOfCurrentStatement()
   {
      if (!DocumentMode.isSelectionInRMode(this))
         return -1;

      TokenCursor cursor =
            getSession().getMode().getCodeModel().getTokenCursor();

      if (!cursor.moveToPosition(getCursorPosition()))
         return -1;

      if (!cursor.moveToStartOfCurrentStatement())
         return -1;

      return cursor.getRow();
   }

   // TODO: Enable similar logic for C++ mode?
   public int getEndOfCurrentStatement()
   {
      if (!DocumentMode.isSelectionInRMode(this))
         return -1;

      TokenCursor cursor =
            getSession().getMode().getCodeModel().getTokenCursor();

      if (!cursor.moveToPosition(getCursorPosition()))
         return -1;

      if (!cursor.moveToEndOfCurrentStatement())
         return -1;

      return cursor.getRow();
   }

   // ---- Annotation related operations

   public JsArray<AceAnnotation> getAnnotations()
   {
      return widget_.getAnnotations();
   }

   public void setAnnotations(JsArray<AceAnnotation> annotations)
   {
      widget_.setAnnotations(annotations);
   }

   @Override
   public void removeMarkersAtCursorPosition()
   {
      widget_.removeMarkersAtCursorPosition();
   }

   @Override
   public void removeMarkersOnCursorLine()
   {
      widget_.removeMarkersOnCursorLine();
   }

   @Override
   public void showLint(JsArray<LintItem> lint)
   {
      widget_.showLint(lint);
   }

   @Override
   public void clearLint()
   {
      widget_.clearLint();
   }

   public Range createAnchoredRange(Position start,
                                    Position end)
   {
      return widget_.getEditor().getSession().createAnchoredRange(start, end);
   }

   public void insertRoxygenSkeleton()
   {
      getSession().getMode().getCodeModel().insertRoxygenSkeleton();
   }

   public long getLastModifiedTime()
   {
      return lastModifiedTime_;
   }

   public long getLastCursorChangedTime()
   {
      return lastCursorChangedTime_;
   }

   public void blockOutdent()
   {
      widget_.getEditor().blockOutdent();
   }

   public Position screenCoordinatesToDocumentPosition(int pageX, int pageY)
   {
      return widget_.getEditor().getRenderer().screenToTextCoordinates(pageX, pageY);
   }

   public boolean isPositionVisible(Position position)
   {
<<<<<<< HEAD
      return widget_.getEditor().isRowFullyVisible(position.getRow());
   }

   public void beginCollabSession(String serverUrl)
   {
=======
      collab_.beginCollabSession(this, serverUrl);
   }
   
   @Override
   public void endCollabSession()
   {
      collab_.endCollabSession(this);
>>>>>>> efcf966e
   }

   private static final int DEBUG_CONTEXT_LINES = 2;
   private final HandlerManager handlers_ = new HandlerManager(this);
   private final AceEditorWidget widget_;
   private CompletionManager completionManager_;
   private CodeToolsServerOperations server_;
   private UIPrefs uiPrefs_;
   private CollabEditor collab_;
   private TextFileType fileType_;
   private boolean passwordMode_;
   private boolean useVimMode_ = false;
   private RnwCompletionContext rnwContext_;
   private CppCompletionContext cppContext_;
   private RCompletionContext rContext_ = null;
   private Integer lineHighlightMarkerId_ = null;
   private Integer lineDebugMarkerId_ = null;
   private Integer executionLine_ = null;

   private static final ExternalJavaScriptLoader aceLoader_ =
         new ExternalJavaScriptLoader(AceResources.INSTANCE.acejs().getSafeUri().asString());
   private static final ExternalJavaScriptLoader aceSupportLoader_ =
         new ExternalJavaScriptLoader(AceResources.INSTANCE.acesupportjs().getSafeUri().asString());
   private static final ExternalJavaScriptLoader vimLoader_ =
         new ExternalJavaScriptLoader(AceResources.INSTANCE.keybindingVimJs().getSafeUri().asString());
   private static final ExternalJavaScriptLoader emacsLoader_ =
         new ExternalJavaScriptLoader(AceResources.INSTANCE.keybindingEmacsJs().getSafeUri().asString());
   private static final ExternalJavaScriptLoader extLanguageToolsLoader_ =
         new ExternalJavaScriptLoader(AceResources.INSTANCE.extLanguageTools().getSafeUri().asString());

   private boolean popupVisible_;

   @SuppressWarnings("unused")
   private final DiagnosticsBackgroundPopup diagnosticsBgPopup_;

   private long lastCursorChangedTime_;
   private long lastModifiedTime_;
<<<<<<< HEAD

=======
>>>>>>> efcf966e
}<|MERGE_RESOLUTION|>--- conflicted
+++ resolved
@@ -2305,21 +2305,17 @@
 
    public boolean isPositionVisible(Position position)
    {
-<<<<<<< HEAD
       return widget_.getEditor().isRowFullyVisible(position.getRow());
    }
 
    public void beginCollabSession(String serverUrl)
    {
-=======
       collab_.beginCollabSession(this, serverUrl);
    }
    
-   @Override
    public void endCollabSession()
    {
       collab_.endCollabSession(this);
->>>>>>> efcf966e
    }
 
    private static final int DEBUG_CONTEXT_LINES = 2;
@@ -2357,8 +2353,5 @@
 
    private long lastCursorChangedTime_;
    private long lastModifiedTime_;
-<<<<<<< HEAD
-
-=======
->>>>>>> efcf966e
+
 }
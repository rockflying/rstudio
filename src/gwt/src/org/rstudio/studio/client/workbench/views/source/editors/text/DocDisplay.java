/*
 * DocDisplay.java
 *
 * Copyright (C) 2009-12 by RStudio, Inc.
 *
 * Unless you have received this program directly from RStudio pursuant
 * to the terms of a commercial license agreement with RStudio, then
 * this program is licensed to you under the terms of version 3 of the
 * GNU Affero General Public License. This program is distributed WITHOUT
 * ANY EXPRESS OR IMPLIED WARRANTY, INCLUDING THOSE OF NON-INFRINGEMENT,
 * MERCHANTABILITY OR FITNESS FOR A PARTICULAR PURPOSE. Please refer to the
 * AGPL (http://www.gnu.org/licenses/agpl-3.0.txt) for more details.
 *
 */
package org.rstudio.studio.client.workbench.views.source.editors.text;

import org.rstudio.studio.client.common.debugging.model.Breakpoint;
import org.rstudio.studio.client.common.filetypes.TextFileType;
import org.rstudio.studio.client.server.Void;
import org.rstudio.studio.client.workbench.model.ChangeTracker;
import org.rstudio.studio.client.workbench.views.console.shell.assist.CompletionManager;
import org.rstudio.studio.client.workbench.views.console.shell.editor.InputEditorDisplay;
import org.rstudio.studio.client.workbench.views.console.shell.editor.InputEditorPosition;
import org.rstudio.studio.client.workbench.views.console.shell.editor.InputEditorSelection;
import org.rstudio.studio.client.workbench.views.output.lint.model.AceAnnotation;
import org.rstudio.studio.client.workbench.views.output.lint.model.LintItem;
import org.rstudio.studio.client.workbench.views.source.editors.text.ace.AceFold;
import org.rstudio.studio.client.workbench.views.source.editors.text.ace.Anchor;
import org.rstudio.studio.client.workbench.views.source.editors.text.ace.Mode.InsertChunkInfo;
import org.rstudio.studio.client.workbench.views.source.editors.text.ace.Position;
import org.rstudio.studio.client.workbench.views.source.editors.text.ace.Range;
import org.rstudio.studio.client.workbench.views.source.editors.text.ace.spelling.CharClassifier;
import org.rstudio.studio.client.workbench.views.source.editors.text.ace.spelling.TokenPredicate;
import org.rstudio.studio.client.workbench.views.source.editors.text.cpp.CppCompletionContext;
import org.rstudio.studio.client.workbench.views.source.editors.text.events.BreakpointMoveEvent;
import org.rstudio.studio.client.workbench.views.source.editors.text.events.BreakpointSetEvent;
import org.rstudio.studio.client.workbench.views.source.editors.text.events.CommandClickEvent;
import org.rstudio.studio.client.workbench.views.source.editors.text.events.CursorChangedHandler;
import org.rstudio.studio.client.workbench.views.source.editors.text.events.FindRequestedEvent;
import org.rstudio.studio.client.workbench.views.source.editors.text.events.HasFoldChangeHandlers;
import org.rstudio.studio.client.workbench.views.source.editors.text.events.UndoRedoHandler;

import com.google.gwt.core.client.JavaScriptObject;
import com.google.gwt.core.client.JsArray;
import com.google.gwt.event.dom.client.FocusHandler;
import com.google.gwt.event.dom.client.HasFocusHandlers;
import com.google.gwt.event.dom.client.HasKeyDownHandlers;
import com.google.gwt.event.logical.shared.HasValueChangeHandlers;
import com.google.gwt.event.shared.HandlerRegistration;
import com.google.gwt.user.client.ui.IsWidget;

import org.rstudio.studio.client.workbench.views.source.model.RnwCompletionContext;
import org.rstudio.studio.client.workbench.views.source.model.SourcePosition;

public interface DocDisplay extends HasValueChangeHandlers<Void>,
                                    HasFoldChangeHandlers,
                                    IsWidget,
                                    HasFocusHandlers,
                                    HasKeyDownHandlers,
                                    InputEditorDisplay,
                                    NavigableSourceEditor
{
   public interface AnchoredSelection
   {
      String getValue();
      Range getRange();
      void apply();
      void detach();
   }
   TextFileType getFileType();
   void setFileType(TextFileType fileType);
   void setFileType(TextFileType fileType, boolean suppressCompletion);
   void setFileType(TextFileType fileType, CompletionManager completionManager);
   void syncCompletionPrefs();
   void syncDiagnosticsPrefs();
   void setRnwCompletionContext(RnwCompletionContext rnwContext);
   void setCppCompletionContext(CppCompletionContext cppContext);
   void setRCompletionContext(RCompletionContext rContext);
   String getCode();
   void setCode(String code, boolean preserveCursorPosition);
   void insertCode(String code, boolean blockMode);
   void focus();
   boolean isFocused();
   void print();
   void codeCompletion();
   void goToHelp();
   void goToFunctionDefinition();
   String getSelectionValue();
   String getCurrentLine();
   String getCurrentLineUpToCursor();
   String getNextLineIndent();
   // This returns null for most file types, but for Sweave it returns "R" or
   // "TeX". Use SweaveFileType constants to test for these values.
   String getLanguageMode(Position position);
   void replaceSelection(String code);
   boolean moveSelectionToNextLine(boolean skipBlankLines);
   boolean moveSelectionToBlankLine(); 
   void reindent();
   void reindent(Range range);
   ChangeTracker getChangeTracker();

   String getCode(Position start, Position end);
   DocDisplay.AnchoredSelection createAnchoredSelection(Position start,
                                             Position end);
   String getCode(InputEditorSelection selection);

   void fitSelectionToLines(boolean expand);
   int getSelectionOffset(boolean start);
   
   // Fix bug 964
   void onActivate();

   void setReadOnly(boolean readOnly);
   void setFontSize(double size);

   void onVisibilityChanged(boolean visible);

   void setHighlightSelectedLine(boolean on);
   void setHighlightSelectedWord(boolean on);
   void setShowLineNumbers(boolean on);
   void setUseSoftTabs(boolean on);
   void setUseWrapMode(boolean on);
   void setTabSize(int tabSize);
   void setShowPrintMargin(boolean on);
   void setPrintMarginColumn(int column);
   void setShowInvisibles(boolean show);
   void setShowIndentGuides(boolean show);
   void setBlinkingCursor(boolean blinking);
   
   void setUseVimMode(boolean use);
   boolean isVimModeOn();
   boolean isVimInInsertMode();

   JsArray<AceFold> getFolds();
   void addFold(Range range);
   void addFoldFromRow(int row);
   void unfold(AceFold fold);
   void unfold(int row);
   void unfold(Range range);
   
   void toggleCommentLines();

   HandlerRegistration addEditorFocusHandler(FocusHandler handler);
   
   HandlerRegistration addCommandClickHandler(CommandClickEvent.Handler handler);
   
   HandlerRegistration addFindRequestedHandler(FindRequestedEvent.Handler handler);
   
   HandlerRegistration addCursorChangedHandler(CursorChangedHandler handler);
   
   Position getCursorPosition();
   void setCursorPosition(Position position);
   void moveCursorNearTop();
   void moveCursorNearTop(int rowOffset);
   void ensureCursorVisible();
   boolean isCursorInSingleLineString();
   
   InputEditorSelection search(String needle,
                               boolean backwards,
                               boolean wrap,
                               boolean caseSensitive,
                               boolean wholeWord,
                               Position start,
                               Range range,
                               boolean regexpModex);
   
   void insertCode(InputEditorPosition position, String code);
   
   int getScrollLeft();
   void scrollToX(int x);
   
   int getScrollTop();
   void scrollToY(int y);
   
   Scope getCurrentScope();
   Scope getCurrentChunk();
   Scope getCurrentChunk(Position position);
   ScopeFunction getCurrentFunction(boolean allowAnonymous);
   Scope getCurrentSection();
   ScopeFunction getFunctionAtPosition(Position position, boolean allowAnonymous);
   Scope getSectionAtPosition(Position position);
   boolean hasScopeTree();
   JsArray<Scope> getScopeTree();
   InsertChunkInfo getInsertChunkInfo();

   void foldAll();
   void unfoldAll();
   void toggleFold();
   
   void jumpToMatching();
   void selectToMatching();
   void expandToMatching();

   HandlerRegistration addUndoRedoHandler(UndoRedoHandler handler);
   JavaScriptObject getCleanStateToken();
   boolean checkCleanStateToken(JavaScriptObject token);

   Position getSelectionStart();
   Position getSelectionEnd();
   Range getSelectionRange();
   void setSelectionRange(Range range);
   int getLength(int row);
   int getRowCount();

   String getLine(int row);
   
   char getCharacterAtCursor();
   char getCharacterBeforeCursor();
   
   String debug_getDocumentDump();
   void debug_setSessionValueDirectly(String s);

   // HACK: This should not use Ace-specific data structures
   InputEditorSelection createSelection(Position pos1, Position pos2);
   
   // HACK: InputEditorPosition should just become AceInputEditorPosition
   Position selectionToPosition(InputEditorPosition pos);
   
   InputEditorPosition createInputEditorPosition(Position pos);

   Iterable<Range> getWords(TokenPredicate tokenPredicate,
                            CharClassifier charClassifier,
                            Position start,
                            Position end);

   String getTextForRange(Range range);

   Anchor createAnchor(Position pos);
   
   int getStartOfCurrentStatement();
   int getEndOfCurrentStatement();
   
   void highlightDebugLocation(
         SourcePosition startPos,
         SourcePosition endPos,
         boolean executing);
   void endDebugHighlighting();
   
   HandlerRegistration addBreakpointSetHandler
      (BreakpointSetEvent.Handler handler);
   HandlerRegistration addBreakpointMoveHandler
      (BreakpointMoveEvent.Handler handler);
   void addOrUpdateBreakpoint(Breakpoint breakpoint);
   void removeBreakpoint(Breakpoint breakpoint);
   void removeAllBreakpoints();
   void toggleBreakpointAtCursor();
   boolean hasBreakpoints();
   
   void setAnnotations(JsArray<AceAnnotation> annotations);
   void showLint(JsArray<LintItem> lint);
   void clearLint();
   void removeMarkersAtCursorPosition();
   void removeMarkersOnCursorLine();
   
   void setPopupVisible(boolean visible);
   boolean isPopupVisible();
   void selectAll(String needle);
   
   int getTabSize();
   void insertRoxygenSkeleton();
   
   long getLastModifiedTime();
   long getLastCursorChangedTime();
   
   void blockOutdent();
<<<<<<< HEAD
   void splitIntoLines();
=======
   
   Position screenCoordinatesToDocumentPosition(int pageX, int pageY);
>>>>>>> 79aca124
}<|MERGE_RESOLUTION|>--- conflicted
+++ resolved
@@ -263,10 +263,7 @@
    long getLastCursorChangedTime();
    
    void blockOutdent();
-<<<<<<< HEAD
    void splitIntoLines();
-=======
    
    Position screenCoordinatesToDocumentPosition(int pageX, int pageY);
->>>>>>> 79aca124
 }
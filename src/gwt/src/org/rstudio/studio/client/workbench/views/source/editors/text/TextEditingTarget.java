/*
 * TextEditingTarget.java
 *
 * Copyright (C) 2009-12 by RStudio, Inc.
 *
 * Unless you have received this program directly from RStudio pursuant
 * to the terms of a commercial license agreement with RStudio, then
 * this program is licensed to you under the terms of version 3 of the
 * GNU Affero General Public License. This program is distributed WITHOUT
 * ANY EXPRESS OR IMPLIED WARRANTY, INCLUDING THOSE OF NON-INFRINGEMENT,
 * MERCHANTABILITY OR FITNESS FOR A PARTICULAR PURPOSE. Please refer to the
 * AGPL (http://www.gnu.org/licenses/agpl-3.0.txt) for more details.
 *
 */
package org.rstudio.studio.client.workbench.views.source.editors.text;

import com.google.gwt.core.client.GWT;
import com.google.gwt.core.client.JsArray;
import com.google.gwt.core.client.JsArrayString;
import com.google.gwt.core.client.Scheduler;
import com.google.gwt.core.client.Scheduler.RepeatingCommand;
import com.google.gwt.core.client.Scheduler.ScheduledCommand;
import com.google.gwt.dom.client.NativeEvent;
import com.google.gwt.event.dom.client.*;
import com.google.gwt.event.logical.shared.*;
import com.google.gwt.event.shared.GwtEvent;
import com.google.gwt.event.shared.HandlerManager;
import com.google.gwt.event.shared.HandlerRegistration;
import com.google.gwt.http.client.URL;
import com.google.gwt.resources.client.ImageResource;
import com.google.gwt.safehtml.shared.SafeHtmlBuilder;
import com.google.gwt.user.client.Command;
import com.google.gwt.user.client.ui.HasValue;
import com.google.gwt.user.client.ui.MenuItem;
import com.google.gwt.user.client.ui.UIObject;
import com.google.gwt.user.client.ui.Widget;
import com.google.inject.Inject;
import com.google.inject.Provider;
import org.rstudio.core.client.*;
import org.rstudio.core.client.Invalidation.Token;
import org.rstudio.core.client.command.AppCommand;
import org.rstudio.core.client.command.CommandBinder;
import org.rstudio.core.client.command.Handler;
import org.rstudio.core.client.command.KeyboardShortcut;
import org.rstudio.core.client.events.EnsureVisibleHandler;
import org.rstudio.core.client.events.HasEnsureVisibleHandlers;
import org.rstudio.core.client.files.FileSystemContext;
import org.rstudio.core.client.files.FileSystemItem;
import org.rstudio.core.client.js.JsUtil;
import org.rstudio.core.client.regex.Match;
import org.rstudio.core.client.regex.Pattern;
import org.rstudio.core.client.widget.*;
import org.rstudio.studio.client.application.Desktop;
import org.rstudio.studio.client.application.events.ChangeFontSizeEvent;
import org.rstudio.studio.client.application.events.ChangeFontSizeHandler;
import org.rstudio.studio.client.application.events.EventBus;
import org.rstudio.studio.client.common.*;
import org.rstudio.studio.client.common.debugging.BreakpointManager;
import org.rstudio.studio.client.common.debugging.events.BreakpointsSavedEvent;
import org.rstudio.studio.client.common.debugging.model.Breakpoint;
import org.rstudio.studio.client.common.filetypes.FileType;
import org.rstudio.studio.client.common.filetypes.FileTypeCommands;
import org.rstudio.studio.client.common.filetypes.FileTypeRegistry;
import org.rstudio.studio.client.common.filetypes.SweaveFileType;
import org.rstudio.studio.client.common.filetypes.TextFileType;
import org.rstudio.studio.client.common.rnw.RnwWeave;
import org.rstudio.studio.client.common.synctex.Synctex;
import org.rstudio.studio.client.common.synctex.SynctexUtils;
import org.rstudio.studio.client.common.synctex.model.SourceLocation;
import org.rstudio.studio.client.htmlpreview.events.ShowHTMLPreviewEvent;
import org.rstudio.studio.client.htmlpreview.model.HTMLPreviewParams;
import org.rstudio.studio.client.notebook.CompileNotebookOptions;
import org.rstudio.studio.client.notebook.CompileNotebookOptionsDialog;
import org.rstudio.studio.client.notebook.CompileNotebookPrefs;
import org.rstudio.studio.client.notebook.CompileNotebookResult;
import org.rstudio.studio.client.pdfviewer.events.ShowPDFViewerEvent;
import org.rstudio.studio.client.server.ServerError;
import org.rstudio.studio.client.server.ServerRequestCallback;
import org.rstudio.studio.client.server.Void;
import org.rstudio.studio.client.server.VoidServerRequestCallback;
import org.rstudio.studio.client.workbench.WorkbenchContext;
import org.rstudio.studio.client.workbench.commands.Commands;
import org.rstudio.studio.client.workbench.model.Session;
import org.rstudio.studio.client.workbench.model.SessionInfo;
import org.rstudio.studio.client.workbench.prefs.model.UIPrefs;
import org.rstudio.studio.client.workbench.prefs.model.UIPrefsAccessor;
import org.rstudio.studio.client.workbench.ui.FontSizeManager;
import org.rstudio.studio.client.workbench.views.console.events.ConsoleExecutePendingInputEvent;
import org.rstudio.studio.client.workbench.views.console.events.SendToConsoleEvent;
import org.rstudio.studio.client.workbench.views.console.shell.editor.InputEditorPosition;
import org.rstudio.studio.client.workbench.views.console.shell.editor.InputEditorSelection;
import org.rstudio.studio.client.workbench.views.files.events.FileChangeEvent;
import org.rstudio.studio.client.workbench.views.files.events.FileChangeHandler;
import org.rstudio.studio.client.workbench.views.files.model.FileChange;
import org.rstudio.studio.client.workbench.views.help.events.ShowHelpEvent;
import org.rstudio.studio.client.workbench.views.output.compilepdf.events.CompilePdfEvent;
import org.rstudio.studio.client.workbench.views.presentation.events.SourceFileSaveCompletedEvent;
import org.rstudio.studio.client.workbench.views.presentation.model.PresentationState;
import org.rstudio.studio.client.workbench.views.source.editors.EditingTarget;
import org.rstudio.studio.client.workbench.views.source.editors.text.DocDisplay.AnchoredSelection;
import org.rstudio.studio.client.workbench.views.source.editors.text.ScopeList.ContainsFoldPredicate;
import org.rstudio.studio.client.workbench.views.source.editors.text.ace.AceFold;
import org.rstudio.studio.client.workbench.views.source.editors.text.ace.Mode.InsertChunkInfo;
import org.rstudio.studio.client.workbench.views.source.editors.text.ace.Position;
import org.rstudio.studio.client.workbench.views.source.editors.text.ace.Range;
import org.rstudio.studio.client.workbench.views.source.editors.text.events.*;
import org.rstudio.studio.client.workbench.views.source.editors.text.status.StatusBar;
import org.rstudio.studio.client.workbench.views.source.editors.text.status.StatusBarPopupMenu;
import org.rstudio.studio.client.workbench.views.source.editors.text.status.StatusBarPopupRequest;
import org.rstudio.studio.client.workbench.views.source.editors.text.ui.ChooseEncodingDialog;
import org.rstudio.studio.client.workbench.views.source.events.RecordNavigationPositionEvent;
import org.rstudio.studio.client.workbench.views.source.events.RecordNavigationPositionHandler;
import org.rstudio.studio.client.workbench.views.source.events.SourceFileSavedEvent;
import org.rstudio.studio.client.workbench.views.source.events.SourceNavigationEvent;
import org.rstudio.studio.client.workbench.views.source.model.*;
import org.rstudio.studio.client.workbench.views.vcs.common.events.ShowVcsDiffEvent;
import org.rstudio.studio.client.workbench.views.vcs.common.events.ShowVcsHistoryEvent;
import org.rstudio.studio.client.workbench.views.vcs.common.events.VcsRevertFileEvent;

import java.util.ArrayList;
import java.util.HashMap;
import java.util.HashSet;

public class TextEditingTarget implements EditingTarget
{
   interface MyCommandBinder
         extends CommandBinder<Commands, TextEditingTarget>
   {
   }

   private static final String NOTEBOOK_TITLE = "notebook_title";
   private static final String NOTEBOOK_AUTHOR = "notebook_author";
   private static final String NOTEBOOK_TYPE = "notebook_type";

   private static final MyCommandBinder commandBinder =
         GWT.create(MyCommandBinder.class);

   public interface Display extends TextDisplay, 
                                    WarningBarDisplay,
                                    HasEnsureVisibleHandlers
   {
      HasValue<Boolean> getSourceOnSave();
      void ensureVisible();
      void showFindReplace(boolean defaultForward);
      void findNext();
      void findPrevious();
      void replaceAndFind();
      
      StatusBar getStatusBar();

      boolean isAttached();

      void debug_dumpContents();
      void debug_importDump();
   }

   private class SaveProgressIndicator implements ProgressIndicator
   {

      public SaveProgressIndicator(FileSystemItem file,
                                   TextFileType fileType,
                                   Command executeOnSuccess)
      {
         file_ = file;
         newFileType_ = fileType;
         executeOnSuccess_ = executeOnSuccess;
      }

      public void onProgress(String message)
      {
      }
      
      public void clearProgress()
      {
      }

      public void onCompleted()
      {
         // don't need to check again soon because we just saved
         // (without this and when file monitoring is active we'd
         // end up immediately checking for external edits)
         externalEditCheckInterval_.reset(250);

         if (newFileType_ != null)
            fileType_ = newFileType_;

         if (file_ != null)
         {
            ignoreDeletes_ = false;
            commands_.reopenSourceDocWithEncoding().setEnabled(true);
            name_.setValue(file_.getName(), true);
            // Make sure tooltip gets updated, even if name hasn't changed
            name_.fireChangeEvent();
            dirtyState_.markClean();
         }

         if (newFileType_ != null)
         {
            // Make sure the icon gets updated, even if name hasn't changed
            name_.fireChangeEvent();
            updateStatusBarLanguage();
            view_.adaptToFileType(newFileType_);
            events_.fireEvent(new FileTypeChangedEvent());
            if (!fileType_.canSourceOnSave() && docUpdateSentinel_.sourceOnSave())
            {
               view_.getSourceOnSave().setValue(false, true);
            }
         }

         if (executeOnSuccess_ != null)
            executeOnSuccess_.execute();
      }

      public void onError(final String message)
      {
         // in case the error occured saving a document that wasn't 
         // in the foreground
         view_.ensureVisible();
         
         // command to show the error
         final Command showErrorCommand = new Command() {
            @Override
            public void execute()
            {
               globalDisplay_.showErrorMessage("Error Saving File",
                                               message);
            }
         };
         
         // check whether the file exists and isn't writeable
         if (file_ != null)
         {
            server_.isReadOnlyFile(file_.getPath(), 
                                   new ServerRequestCallback<Boolean>() {
   
               @Override
               public void onResponseReceived(Boolean isReadOnly)
               {
                  if (isReadOnly)
                  {
                     String message = "This source file is read-only " +
                                      "so changes cannot be saved";
                     view_.showWarningBar(message);
                     
                     String saveAsPath = file_.getParentPath().completePath(
                           file_.getStem() + "-copy" + file_.getExtension());
                     saveNewFile(
                           saveAsPath, 
                           null, 
                           CommandUtil.join(postSaveCommand(), new Command() {

                              @Override
                              public void execute()
                              {
                                 view_.hideWarningBar();
                              }
                           }));
                           
                  }
                  else
                  {
                     showErrorCommand.execute();
                  }
               }
               
               @Override
               public void onError(ServerError error)
               {
                  Debug.logError(error);
                  showErrorCommand.execute();
               }
            });
         }
         else
         {
            showErrorCommand.execute();
         }
         
       
      }

      private final FileSystemItem file_;

      private final TextFileType newFileType_;
      private final Command executeOnSuccess_;
   }

   @Inject
   public TextEditingTarget(Commands commands,
                            SourceServerOperations server,
                            EventBus events,
                            GlobalDisplay globalDisplay,
                            FileDialogs fileDialogs,
                            FileTypeRegistry fileTypeRegistry,
                            FileTypeCommands fileTypeCommands,
                            ConsoleDispatcher consoleDispatcher,
                            WorkbenchContext workbenchContext,
                            Session session,
                            Synctex synctex,
                            FontSizeManager fontSizeManager,
                            DocDisplay docDisplay,
                            UIPrefs prefs, 
                            BreakpointManager breakpointManager)
   {
      commands_ = commands;
      server_ = server;
      events_ = events;
      globalDisplay_ = globalDisplay;
      fileDialogs_ = fileDialogs;
      fileTypeRegistry_ = fileTypeRegistry;
      fileTypeCommands_ = fileTypeCommands;
      consoleDispatcher_ = consoleDispatcher;
      workbenchContext_ = workbenchContext;
      session_ = session;
      synctex_ = synctex;
      fontSizeManager_ = fontSizeManager;
      breakpointManager_ = breakpointManager;

      docDisplay_ = docDisplay;
      dirtyState_ = new DirtyState(docDisplay_, false);
      prefs_ = prefs;
      compilePdfHelper_ = new TextEditingTargetCompilePdfHelper(docDisplay_);
      previewHtmlHelper_ = new TextEditingTargetPreviewHtmlHelper();
      cppHelper_ = new TextEditingTargetCppHelper(server);
      presentationHelper_ = new TextEditingTargetPresentationHelper(
                                                                  docDisplay_);
      docDisplay_.setRnwCompletionContext(compilePdfHelper_);
      scopeHelper_ = new TextEditingTargetScopeHelper(docDisplay_);
      
      addRecordNavigationPositionHandler(releaseOnDismiss_, 
                                         docDisplay_, 
                                         events_, 
                                         this);
       
      docDisplay_.addKeyDownHandler(new KeyDownHandler()
      {
         public void onKeyDown(KeyDownEvent event)
         {
            NativeEvent ne = event.getNativeEvent();
            int mod = KeyboardShortcut.getModifierValue(ne);
            if ((mod == KeyboardShortcut.META || (mod == KeyboardShortcut.CTRL && !BrowseCap.hasMetaKey()))
                && ne.getKeyCode() == 'F')
            {
               event.preventDefault();
               event.stopPropagation();
               commands_.findReplace().execute();
            }
            else if (mod == KeyboardShortcut.ALT
                     && ne.getKeyCode() == 189) // hyphen
            {
               event.preventDefault();
               event.stopPropagation();
               docDisplay_.insertCode(" <- ", false);
            }
            else if (mod == KeyboardShortcut.CTRL
                     && ne.getKeyCode() == KeyCodes.KEY_UP
                     && fileType_ == FileTypeRegistry.R)
            {
               event.preventDefault();
               event.stopPropagation();
               jumpToPreviousFunction();
            }
            else if (mod == KeyboardShortcut.CTRL
                     && ne.getKeyCode() == KeyCodes.KEY_DOWN
                     && fileType_ == FileTypeRegistry.R)
            {
               event.preventDefault();
               event.stopPropagation();
               jumpToNextFunction();
            }
            else if ((ne.getKeyCode() == KeyCodes.KEY_ESCAPE) &&
                     !prefs_.useVimMode().getValue())
            {
               event.preventDefault();
               event.stopPropagation();
               commands_.interruptR().execute();
            }
         }
      });
      
      docDisplay_.addCommandClickHandler(new CommandClickEvent.Handler()
      {
         @Override
         public void onCommandClick(CommandClickEvent event)
         {
            if (fileType_.canCompilePDF() && 
                commands_.synctexSearch().isEnabled())
            {
               // warn firefox users that this doesn't really work in Firefox
               if (BrowseCap.isFirefox() && !BrowseCap.isMacintosh())
                  SynctexUtils.maybeShowFirefoxWarning("PDF preview");
               
               doSynctexSearch(true);
            }
            else
            {
               docDisplay_.goToFunctionDefinition();
            }
         }
      });
      
      docDisplay_.addFindRequestedHandler(new FindRequestedEvent.Handler() {  
         @Override
         public void onFindRequested(FindRequestedEvent event)
         {
            view_.showFindReplace(event.getDefaultForward());
         }
      });
      
      events_.addHandler(
            BreakpointsSavedEvent.TYPE, 
            new BreakpointsSavedEvent.Handler()
      {         
         @Override
         public void onBreakpointsSaved(BreakpointsSavedEvent event)
         {            
            // if this document isn't ready for breakpoints, stop now
            if (docUpdateSentinel_ == null)
            {
               return;
            }
            for (Breakpoint breakpoint: event.breakpoints())
            {
               // discard the breakpoint if it's not related to the file this 
               // editor instance is concerned with
               if (!breakpoint.isInFile(getPath()))
               {
                  continue;
               }
                           
               // if the breakpoint was saved successfully, enable it on the 
               // editor surface; otherwise, just remove it.
               if (event.successful())
               {
                  docDisplay_.addOrUpdateBreakpoint(breakpoint);
               }
               else
               {
                  // Show a warning for breakpoints that didn't get set (unless
                  // the reason the breakpoint wasn't set was that we already
                  // had a breakpoint on the line)
                  if (breakpoint.getState() != Breakpoint.STATE_DUPLICATE)
                  {
                     view_.showWarningBar("Breakpoints can only be set inside "+
                                          "the body of a function. ");
                  }
                  docDisplay_.removeBreakpoint(breakpoint);
               }
            }
            updateBreakpointWarningBar();
         }
      });
   }
   
   @Override
   public void recordCurrentNavigationPosition()
   {
      docDisplay_.recordCurrentNavigationPosition();
   }
   
   @Override
   public void navigateToPosition(SourcePosition position, 
                                  boolean recordCurrent)
   {
      docDisplay_.navigateToPosition(position, recordCurrent);
   }
   
   @Override
   public void navigateToPosition(SourcePosition position, 
                                  boolean recordCurrent,
                                  boolean highlightLine)
   {
      docDisplay_.navigateToPosition(position, recordCurrent, highlightLine);
   }

   @Override
   public void restorePosition(SourcePosition position)
   {
      docDisplay_.restorePosition(position);
   }
   
   @Override
   public boolean isAtSourceRow(SourcePosition position)
   {
      return docDisplay_.isAtSourceRow(position);
   }
   
   @Override
   public void setCursorPosition(Position position)
   {
      docDisplay_.setCursorPosition(position);
   }
   
   @Override
   public void forceLineHighlighting()
   {
      docDisplay_.setHighlightSelectedLine(true);
   }
   
   @Override
   public void highlightDebugLocation(
         SourcePosition startPos,
         SourcePosition endPos,
         boolean executing)
   {
      debugStartPos_ = startPos;
      debugEndPos_ = endPos;
      docDisplay_.highlightDebugLocation(startPos, endPos, executing);
      updateDebugWarningBar();
   }

   @Override
   public void endDebugHighlighting()
   {
      docDisplay_.endDebugHighlighting();      
      debugStartPos_ = null;
      debugEndPos_ = null;
      updateDebugWarningBar();
   }
   
   private void updateDebugWarningBar()
   {
      // show the warning bar if we're debugging and the document is dirty
      if (debugStartPos_ != null && 
          dirtyState().getValue() && 
          !isDebugWarningVisible_)
      {
         view_.showWarningBar("Debug lines may not match because the file contains unsaved changes.");
         isDebugWarningVisible_ = true;
      }
      // hide the warning bar if the dirty state or debug state change
      else if (isDebugWarningVisible_ &&
               (debugStartPos_ == null || dirtyState().getValue() == false))
      {
         view_.hideWarningBar();
         // if we're still debugging, start highlighting the line again
         if (debugStartPos_ != null)
         {
            docDisplay_.highlightDebugLocation(
                  debugStartPos_, 
                  debugEndPos_, false);
         }
         isDebugWarningVisible_ = false;
      }      
   }
   
   private void jumpToPreviousFunction()
   {
      Scope jumpTo = scopeHelper_.getPreviousFunction(
            docDisplay_.getCursorPosition());

      if (jumpTo != null)
         docDisplay_.navigateToPosition(toSourcePosition(jumpTo), true);  
   }

   private void jumpToNextFunction()
   {
      Scope jumpTo = scopeHelper_.getNextFunction(
            docDisplay_.getCursorPosition());

      if (jumpTo != null)
         docDisplay_.navigateToPosition(toSourcePosition(jumpTo), true);
   }

   public void initialize(SourceDocument document,
                          FileSystemContext fileContext,
                          FileType type,
                          Provider<String> defaultNameProvider)
   {
      id_ = document.getId();
      fileContext_ = fileContext;
      fileType_ = (TextFileType) type;
      view_ = new TextEditingTargetWidget(commands_,
                                          prefs_,
                                          fileTypeRegistry_,
                                          docDisplay_,
                                          fileType_,
                                          events_);
      docUpdateSentinel_ = new DocUpdateSentinel(
            server_,
            docDisplay_,
            document,
            globalDisplay_.getProgressIndicator("Save File"),
            dirtyState_,
            events_);

      // ensure that Makefile always uses tabs
      name_.addValueChangeHandler(new ValueChangeHandler<String>() {
         @Override
         public void onValueChange(ValueChangeEvent<String> event)
         {
            if ("Makefile".equals(event.getValue()))
               docDisplay_.setUseSoftTabs(false);
         }
      });
      
      name_.setValue(getNameFromDocument(document, defaultNameProvider), true);
      docDisplay_.setCode(document.getContents(), false);

      final ArrayList<Fold> folds = Fold.decode(document.getFoldSpec());
      Scheduler.get().scheduleDeferred(new ScheduledCommand()
      {
         @Override
         public void execute()
         {
            for (Fold fold : folds)
               docDisplay_.addFold(fold.getRange());
         }
      });

      registerPrefs(releaseOnDismiss_, prefs_, docDisplay_, document);
      
      // Initialize sourceOnSave, and keep it in sync
      view_.getSourceOnSave().setValue(document.sourceOnSave(), false);
      view_.getSourceOnSave().addValueChangeHandler(new ValueChangeHandler<Boolean>()
      {
         public void onValueChange(ValueChangeEvent<Boolean> event)
         {
            docUpdateSentinel_.setSourceOnSave(
                  event.getValue(),
                  globalDisplay_.getProgressIndicator("Error Saving Setting"));
         }
      });

      if (document.isDirty())
         dirtyState_.markDirty(false);
      else
         dirtyState_.markClean();
      docDisplay_.addValueChangeHandler(new ValueChangeHandler<Void>()
      {
         public void onValueChange(ValueChangeEvent<Void> event)
         {
            dirtyState_.markDirty(true);
         }
      });

      docDisplay_.addFocusHandler(new FocusHandler()
      {
         public void onFocus(FocusEvent event)
         {
            Scheduler.get().scheduleFixedDelay(new RepeatingCommand()
            {
               public boolean execute()
               {
                  if (view_.isAttached())
                     checkForExternalEdit();
                  return false;
               }
            }, 500);
         }
      });

      if (fileType_.isR())
      {
         docDisplay_.addBreakpointSetHandler(new BreakpointSetEvent.Handler()
         {         
            @Override
            public void onBreakpointSet(BreakpointSetEvent event)
            {
               if (event.isSet())
               {
                  // don't try to set breakpoints in unsaved code
                  if (isNewDoc())
                  {
                     view_.showWarningBar("Breakpoints cannot be set until " +
                                          "the file is saved.");
                     return;
                  }
                  
                  Position breakpointPosition = 
                        Position.create(event.getLineNumber(), 1);
                  
                  // don't try to create a breakpoint if we're not inside a
                  // function scope
                  Scope innerFunction = 
                        docDisplay_.getFunctionAtPosition(breakpointPosition);
                  if (innerFunction == null || !innerFunction.isFunction())
                  {
                     return;
                  }

                  // the scope tree will find nested functions, but in R these
                  // are addressable only as substeps of the parent function.
                  // keep walking up the scope tree until we've reached the top
                  // level function.
                  while (innerFunction.getParentScope() != null &&
                         innerFunction.getParentScope().isFunction()) 
                  {
                     innerFunction = innerFunction.getParentScope();
                  }
                  String functionName = innerFunction.getLabel();
                  
                  Breakpoint breakpoint = 
                    breakpointManager_.setBreakpoint(
                          getPath(),
                          functionName,
                          event.getLineNumber(),
                          dirtyState().getValue() == false);
                  docDisplay_.addOrUpdateBreakpoint(breakpoint);                  
               }
               else
               {
                  breakpointManager_.removeBreakpoint(event.getBreakpointId());
               }
               updateBreakpointWarningBar();
            }
         });
         
         docDisplay_.addBreakpointMoveHandler(new BreakpointMoveEvent.Handler()
         {
            @Override
            public void onBreakpointMove(BreakpointMoveEvent event)
            {
               breakpointManager_.moveBreakpoint(event.getBreakpointId());
            }
         });
      }
      
      // validate required components (e.g. Tex, knitr, C++ etc.)
      checkCompilePdfDependencies();
      previewHtmlHelper_.verifyPrerequisites(view_, fileType_);  
      
      syncFontSize(releaseOnDismiss_, events_, view_, fontSizeManager_);
     

      final String rTypeId = FileTypeRegistry.R.getTypeId();
      releaseOnDismiss_.add(prefs_.softWrapRFiles().addValueChangeHandler(
            new ValueChangeHandler<Boolean>()
            {
               public void onValueChange(ValueChangeEvent<Boolean> evt)
               {
                  if (fileType_.getTypeId().equals(rTypeId))
                     view_.adaptToFileType(fileType_);
               }
            }
      ));

      releaseOnDismiss_.add(events_.addHandler(FileChangeEvent.TYPE,
                                               new FileChangeHandler() {
         @Override
         public void onFileChange(FileChangeEvent event)
         {
            // screen out adds and events that aren't for our path
            FileChange fileChange = event.getFileChange();
            if (fileChange.getType() == FileChange.ADD)
               return;
            else if (!fileChange.getFile().getPath().equals(getPath()))
               return;

            // always check for changes if this is the active editor
            if (commandHandlerReg_ != null)
            {
               checkForExternalEdit();
            }

            // also check for changes on modifications if we are not dirty
            // note that we don't check for changes on removed files because
            // this will show a confirmation dialog
            else if (event.getFileChange().getType() == FileChange.MODIFIED &&
                     dirtyState().getValue() == false)
            {
               checkForExternalEdit();
            }
         }
      }));
      
      spelling_ = new TextEditingTargetSpelling(docDisplay_, 
                                                docUpdateSentinel_);

      // show/hide the debug toolbar when the dirty state changes. (note:
      // this doesn't yet handle the case where the user saves the document,
      // in which case we should still show some sort of warning.)
      dirtyState().addValueChangeHandler(new ValueChangeHandler<Boolean>()
            {
               public void onValueChange(ValueChangeEvent<Boolean> evt)
               {
                  updateDebugWarningBar();
               }
            }
      );
      
      // find all of the debug breakpoints set in this document and replay them
      // onto the edit surface
      ArrayList<Breakpoint> breakpoints = 
            breakpointManager_.getBreakpointsInFile(getPath());
      for (Breakpoint breakpoint: breakpoints)
      {
         docDisplay_.addOrUpdateBreakpoint(breakpoint);
      }
      
      initStatusBar();
   }
   
   private void updateBreakpointWarningBar()
   {
      // check to see if there are any inactive breakpoints in this file
      boolean hasInactiveBreakpoints = false;
      boolean hasDebugPendingBreakpoints = false;
      ArrayList<Breakpoint> breakpoints = 
            breakpointManager_.getBreakpointsInFile(getPath());
      for (Breakpoint breakpoint: breakpoints)
      {
         if (breakpoint.getState() == Breakpoint.STATE_INACTIVE)
         {
            if (breakpoint.isPendingDebugCompletion())
            {
               hasDebugPendingBreakpoints = true;
            }
            else
            {
               hasInactiveBreakpoints = true;               
            }
            break;
         }
      }
      boolean showWarning = hasDebugPendingBreakpoints || 
                            hasInactiveBreakpoints;

      if (showWarning && !isBreakpointWarningVisible_)
      {
         
         String message = "";
         if (hasDebugPendingBreakpoints) 
         {
            message = "Breakpoints will be activated when the function is " +
                      "finished running.";
         }
         else if (isPackageFile())
         {
            message = "Breakpoints will be activated when the package is " +
                      "rebuilt.";
         }
         else
         {
            message = "Breakpoints will be activated when this file is " + 
                      "sourced.";
         }
         view_.showWarningBar(message);
         isBreakpointWarningVisible_ = true;
      }
      else if (!showWarning && isBreakpointWarningVisible_)
      {
         view_.hideWarningBar();         
         isBreakpointWarningVisible_ = false;
      }
   }
   
   private boolean isPackageFile()
   {
      // not a package file if we're not in package development mode
      String type = session_.getSessionInfo().getBuildToolsType();
      if (!type.equals(SessionInfo.BUILD_TOOLS_PACKAGE))
      {
         return false;
      }

      // get the directory associated with the project and see if the file is
      // inside that directory
      FileSystemItem projectDir = session_.getSessionInfo()
            .getActiveProjectDir();
      return getPath().startsWith(projectDir.getPath());
   }
      
   private void checkCompilePdfDependencies()
   {
      compilePdfHelper_.checkCompilers(view_, fileType_);
   }
   
   private void initStatusBar()
   {
      statusBar_ = view_.getStatusBar();
      docDisplay_.addCursorChangedHandler(new CursorChangedHandler()
      {
         public void onCursorChanged(CursorChangedEvent event)
         {
            updateStatusBarPosition();
         }
      });
      updateStatusBarPosition();
      updateStatusBarLanguage();

      
      // build file type menu dynamically (so it can change according
      // to whether e.g. knitr is installed)
      statusBar_.getLanguage().addMouseDownHandler(new MouseDownHandler() {

         @Override
         public void onMouseDown(MouseDownEvent event)
         {
            // build menu with all file types - also track whether we need
            // to add the current type (may be the case for types which we 
            // support but don't want to expose on the menu -- e.g. Rmd 
            // files when knitr isn't installed)
            boolean addCurrentType = true;
            final StatusBarPopupMenu menu = new StatusBarPopupMenu();
            TextFileType[] fileTypes = fileTypeCommands_.statusBarFileTypes();
            for (TextFileType type : fileTypes)
            {
               menu.addItem(createMenuItemForType(type));
               if (addCurrentType && type.equals(fileType_))
                  addCurrentType = false;
            }
            
            // add the current type if isn't on the menu 
            if (addCurrentType)
               menu.addItem(createMenuItemForType(fileType_));
         
            // show the menu
            menu.showRelativeToUpward((UIObject) statusBar_.getLanguage());  
         }
      });      

      statusBar_.getScope().addMouseDownHandler(new MouseDownHandler()
      {
         public void onMouseDown(MouseDownEvent event)
         {
            // Unlike the other status bar elements, the function outliner
            // needs its menu built on demand
            JsArray<Scope> tree = docDisplay_.getScopeTree();
            final StatusBarPopupMenu menu = new StatusBarPopupMenu();
            MenuItem defaultItem = null;
            if (fileType_.isRpres())
            {
               String path = docUpdateSentinel_.getPath();
               if (path != null)
               {
                  presentationHelper_.buildSlideMenu(
                     docUpdateSentinel_.getPath(),
                     dirtyState_.getValue(),
                     TextEditingTarget.this,
                     new CommandWithArg<StatusBarPopupRequest>() {
         
                        @Override
                        public void execute(StatusBarPopupRequest request)
                        {
                           showStatusBarPopupMenu(request);
                        }   
                     });
               }
            }
            else
            {
               defaultItem = addFunctionsToMenu(
                  menu, tree, "", docDisplay_.getCurrentScope(), true);
               
               showStatusBarPopupMenu(new StatusBarPopupRequest(menu, 
                                                                defaultItem));
            }
         }
      });
   }
   
   private void showStatusBarPopupMenu(StatusBarPopupRequest popupRequest)
   {
      final StatusBarPopupMenu menu = popupRequest.getMenu();
      MenuItem defaultItem = popupRequest.getDefaultMenuItem();
      if (defaultItem != null)
      {
         menu.selectItem(defaultItem);
         Scheduler.get().scheduleFinally(new RepeatingCommand()
         {
            public boolean execute()
            {
               menu.ensureSelectedIsVisible();
               return false;
            }
         });
      }
      menu.showRelativeToUpward((UIObject) statusBar_.getScope());
   }
   
   private MenuItem createMenuItemForType(final TextFileType type)
   {
      SafeHtmlBuilder labelBuilder = new SafeHtmlBuilder();
      labelBuilder.appendEscaped(type.getLabel());

      MenuItem menuItem = new MenuItem(
         labelBuilder.toSafeHtml(),
         new Command()
         {
            public void execute()
            {
               docUpdateSentinel_.changeFileType(
                     type.getTypeId(),
                     new SaveProgressIndicator(null, type, null));  
               
               Scheduler.get().scheduleDeferred(new ScheduledCommand() {
                  @Override
                  public void execute()
                  {
                     focus(); 
                  } 
               });
            }
         });
      
      return menuItem;
   }

   private MenuItem addFunctionsToMenu(StatusBarPopupMenu menu,
                                       final JsArray<Scope> funcs,
                                       String indent,
                                       Scope defaultFunction,
                                       boolean includeNoFunctionsMessage)
   {
      MenuItem defaultMenuItem = null;

      if (funcs.length() == 0 && includeNoFunctionsMessage)
      {
         String type = fileType_.canExecuteChunks() ? "chunks" : "functions";
         MenuItem noFunctions = new MenuItem("(No " + type + " defined)",
                                             false,
                                             (Command) null);
         noFunctions.setEnabled(false);
         noFunctions.getElement().addClassName("disabled");
         menu.addItem(noFunctions);
      }

      for (int i = 0; i < funcs.length(); i++)
      {
         final Scope func = funcs.get(i);

         String childIndent = indent;
         if (!StringUtil.isNullOrEmpty(func.getLabel()))
         {
            SafeHtmlBuilder labelBuilder = new SafeHtmlBuilder();
            labelBuilder.appendHtmlConstant(indent);
            labelBuilder.appendEscaped(func.getLabel());

            final MenuItem menuItem = new MenuItem(
                  labelBuilder.toSafeHtml(),
                  new Command()
                  {
                     public void execute()
                     {
                        docDisplay_.navigateToPosition(toSourcePosition(func),
                                                       true);
                     }
                  });
            menu.addItem(menuItem);

            childIndent = indent + "&nbsp;&nbsp;";

            if (defaultFunction != null && defaultMenuItem == null &&
                func.getLabel().equals(defaultFunction.getLabel()) &&
                func.getPreamble().getRow() == defaultFunction.getPreamble().getRow() &&
                func.getPreamble().getColumn() == defaultFunction.getPreamble().getColumn())
            {
               defaultMenuItem = menuItem;
            }
         }

         MenuItem childDefaultMenuItem = addFunctionsToMenu(
               menu,
               func.getChildren(),
               childIndent,
               defaultMenuItem == null ? defaultFunction : null,
               false);
         if (childDefaultMenuItem != null)
            defaultMenuItem = childDefaultMenuItem;
      }

      return defaultMenuItem;
   }

   private void updateStatusBarLanguage()
   {
      statusBar_.getLanguage().setValue(fileType_.getLabel());
      boolean isR = fileType_.canShowScopeTree();
      statusBar_.setScopeVisible(isR);
      if (isR)
         updateCurrentScope();
   }

   private void updateStatusBarPosition()
   {
      Position pos = docDisplay_.getCursorPosition();
      statusBar_.getPosition().setValue((pos.getRow() + 1) + ":" +
                                        (pos.getColumn() + 1));
      
      if (fileType_.canShowScopeTree())
         updateCurrentScope();
   }
  
   private void updateCurrentScope()
   {
      Scheduler.get().scheduleDeferred(
            new ScheduledCommand()
            {
               public void execute()
               {
                  // special handing for presentations since we extract
                  // the slide structure in a differerent manner than 
                  // the editor scope trees
                  if (fileType_.isRpres())
                  {
                     statusBar_.getScope().setValue(
                                       presentationHelper_.getCurrentSlide());
                     statusBar_.setScopeType(StatusBar.SCOPE_SLIDE);
                     
                  }
                  else
                  {
                     Scope function = docDisplay_.getCurrentScope();
                     String label = function != null
                                   ? function.getLabel()
                                   : null;
                     statusBar_.getScope().setValue(label);
                     
                     if (function != null)
                     {
                        boolean useChunk = 
                                 function.isChunk() || 
                                 (fileType_.isRnw() && function.isTopLevel());
                        if (useChunk)
                           statusBar_.setScopeType(StatusBar.SCOPE_CHUNK);
                        else if (function.isSection())
                           statusBar_.setScopeType(StatusBar.SCOPE_SECTION);
                        else
                           statusBar_.setScopeType(StatusBar.SCOPE_FUNCTION);
                     }
                  }
               }
            });
   }
   
   private String getNameFromDocument(SourceDocument document,
                                      Provider<String> defaultNameProvider)
   {
      if (document.getPath() != null)
         return FileSystemItem.getNameFromPath(document.getPath());

      String name = document.getProperties().getString("tempName");
      if (!StringUtil.isNullOrEmpty(name))
         return name;

      String defaultName = defaultNameProvider.get();
      docUpdateSentinel_.setProperty("tempName", defaultName, null);
      return defaultName;
   }

   public long getFileSizeLimit()
   {
      return 2 * 1024 * 1024;
   }

   public long getLargeFileSize()
   {
      return 512 * 1024;
   }

   public void insertCode(String source, boolean blockMode)
   {
      docDisplay_.insertCode(source, blockMode);
   }

   public HashSet<AppCommand> getSupportedCommands()
   {
      return fileType_.getSupportedCommands(commands_);
   }
   
   @Override
   public boolean canCompilePdf()
   {
      return fileType_.canCompilePDF();
   }
   
   
   @Override
   public void verifyPrerequisites()
   {
      // NOTE: will be a no-op for non-c/c++ file types
      cppHelper_.checkBuildCppDependencies(this, view_, fileType_);
   }
   

   public void focus()
   {
      docDisplay_.focus();
   }
   
   public String getSelectedText()
   {
      if (docDisplay_.hasSelection())
         return docDisplay_.getSelectionValue();
      else
         return "";
   }

   public HandlerRegistration addEnsureVisibleHandler(EnsureVisibleHandler handler)
   {
      return view_.addEnsureVisibleHandler(handler);
   }

   public HandlerRegistration addCloseHandler(CloseHandler<java.lang.Void> handler)
   {
      return handlers_.addHandler(CloseEvent.getType(), handler);
   }

   public void fireEvent(GwtEvent<?> event)
   {
      handlers_.fireEvent(event);
   }

   public void onActivate()
   {
      // IMPORTANT NOTE: most of this logic is duplicated in 
      // CodeBrowserEditingTarget (no straightforward way to create a
      // re-usable implementation) so changes here need to be synced
      
      // If we're already hooked up for some reason, unhook. 
      // This shouldn't happen though.
      if (commandHandlerReg_ != null)
      {
         Debug.log("Warning: onActivate called twice without intervening onDeactivate");
         commandHandlerReg_.removeHandler();
         commandHandlerReg_ = null;
      }
      commandHandlerReg_ = commandBinder.bind(commands_, this);

      Scheduler.get().scheduleFinally(new ScheduledCommand()
      {
         public void execute()
         {
            // This has to be executed in a scheduleFinally because
            // Source.manageCommands gets called after this.onActivate,
            // and if we're going from a non-editor (like data view) to
            // an editor, setEnabled(true) will be called on the command
            // in manageCommands. 
            commands_.reopenSourceDocWithEncoding().setEnabled(
                  docUpdateSentinel_.getPath() != null);
         }
      });

      view_.onActivate();
   }

   public void onDeactivate()
   {
      // IMPORTANT NOTE: most of this logic is duplicated in 
      // CodeBrowserEditingTarget (no straightforward way to create a
      // re-usable implementation) so changes here need to be synced
      
      externalEditCheckInvalidation_.invalidate();

      commandHandlerReg_.removeHandler();
      commandHandlerReg_ = null;

      // switching tabs is a navigation action
      try
      {
         docDisplay_.recordCurrentNavigationPosition();
      }
      catch(Exception e)
      {
         Debug.log("Exception recording nav position: " + e.toString());
      }
   }

   @Override
   public void onInitiallyLoaded()
   {
      checkForExternalEdit();
   }

   public boolean onBeforeDismiss()
   {
      Command closeCommand = new Command() {
         public void execute()
         {
            CloseEvent.fire(TextEditingTarget.this, null);
         }
      };
       
      if (dirtyState_.getValue())
         saveWithPrompt(closeCommand, null);
      else
         closeCommand.execute();

      return false;
   }
   
   public void save()
   {
      save(new Command() {
         @Override
         public void execute()
         {   
         }});
   }
   
   public void save(Command onCompleted)
   {
      saveThenExecute(null, CommandUtil.join(postSaveCommand(), 
                                             onCompleted));
   }
   
   public void saveWithPrompt(final Command command, final Command onCancelled)
   {
      view_.ensureVisible();
      
      globalDisplay_.showYesNoMessage(GlobalDisplay.MSG_WARNING,
                      getName().getValue() + " - Unsaved Changes",
                      "The document '" + getName().getValue() + 
                      "' has unsaved changes.\n\n" +
                      "Do you want to save these changes?",
                      true,
                      new Operation() {
                         public void execute() { saveThenExecute(null, command); }
                      },
                      new Operation() {
                         public void execute() { command.execute(); }
                      },
                      new Operation() {
                         public void execute() {
                            if (onCancelled != null)
                              onCancelled.execute();
                         }
                      },
                      "Save",
                      "Don't Save",
                      true);   
   }
   
   public void revertChanges(Command onCompleted)
   {
      docUpdateSentinel_.revert(onCompleted);
   }

   private void saveThenExecute(String encodingOverride, final Command command)
   {
      checkCompilePdfDependencies();
   
      final String path = docUpdateSentinel_.getPath();
      if (path == null)
      {
         saveNewFile(null, encodingOverride, command);
         return;
      }

      withEncodingRequiredUnlessAscii(
            encodingOverride,
            new CommandWithArg<String>()
            {
               public void execute(String encoding)
               {
                  docUpdateSentinel_.save(path,
                                          null,
                                          encoding,
                                          new SaveProgressIndicator(
                                                FileSystemItem.createFile(path),
                                                null,
                                                command
                                          ));
               }
            });
         }

   private void saveNewFile(final String suggestedPath,
                            String encodingOverride,
                            final Command executeOnSuccess)
   {
      withEncodingRequiredUnlessAscii(
            encodingOverride,
            new CommandWithArg<String>()
            {
               public void execute(String encoding)
               {
                  saveNewFileWithEncoding(suggestedPath,
                                          encoding,
                                          executeOnSuccess);
               }
            });
   }

   private void withEncodingRequiredUnlessAscii(
         final String encodingOverride,
         final CommandWithArg<String> command)
   {
      final String encoding = StringUtil.firstNotNullOrEmpty(new String[] {
            encodingOverride,
            docUpdateSentinel_.getEncoding(),
            prefs_.defaultEncoding().getValue()
      });

      if (StringUtil.isNullOrEmpty(encoding))
      {
         if (docUpdateSentinel_.isAscii())
         {
            // Don't bother asking when it's just ASCII
            command.execute(null);
         }
         else
         {
            withChooseEncoding(session_.getSessionInfo().getSystemEncoding(),
                               new CommandWithArg<String>()
            {
               public void execute(String newEncoding)
               {
                  command.execute(newEncoding);
               }
            });
         }
      }
      else
      {
         command.execute(encoding);
      }
   }

   private void withChooseEncoding(final String defaultEncoding,
                                   final CommandWithArg<String> command)
   {
      view_.ensureVisible();;
      
      server_.iconvlist(new SimpleRequestCallback<IconvListResult>()
      {
         @Override
         public void onResponseReceived(IconvListResult response)
         {
            // Stupid compiler. Use this Value shim to make the dialog available
            // in its own handler.
            final HasValue<ChooseEncodingDialog> d = new Value<ChooseEncodingDialog>(null);
            d.setValue(new ChooseEncodingDialog(
                  response.getCommon(),
                  response.getAll(),
                  defaultEncoding,
                  false,
                  true,
                  new OperationWithInput<String>()
                  {
                     public void execute(String newEncoding)
                     {
                        if (newEncoding == null)
                           return;

                        if (d.getValue().isSaveAsDefault())
                        {
                           prefs_.defaultEncoding().setGlobalValue(newEncoding);
                           prefs_.writeUIPrefs();
                        }

                        command.execute(newEncoding);
                     }
                  }));
            d.getValue().showModal();
         }
      });

   }

   private void saveNewFileWithEncoding(String suggestedPath,
                                        final String encoding,
                                        final Command executeOnSuccess)
   {
      view_.ensureVisible();
      
      FileSystemItem fsi;
      if (suggestedPath != null)
         fsi = FileSystemItem.createFile(suggestedPath);
      else
         fsi = getSaveFileDefaultDir();
 
      fileDialogs_.saveFile(
            "Save File - " + getName().getValue(),
            fileContext_,
            fsi,
            fileType_.getDefaultExtension(),
            false,
            new ProgressOperationWithInput<FileSystemItem>()
            {
               public void execute(final FileSystemItem saveItem,
                                   ProgressIndicator indicator)
               {
                  if (saveItem == null)
                     return;

                  try
                  {
                     workbenchContext_.setDefaultFileDialogDir(
                           saveItem.getParentPath());

                     final TextFileType fileType =
                           fileTypeRegistry_.getTextTypeForFile(saveItem);

                     final Command saveCommand = new Command() {

                        @Override
                        public void execute()
                        {
                           // breakpoints are file-specific, so when saving as
                           // a different file, clear the display of breakpoints
                           // from the old file name
                           if (!getPath().equals(saveItem.getPath()))
                           {
                              docDisplay_.removeAllBreakpoints();
                           }
                                 
                           docUpdateSentinel_.save(
                                 saveItem.getPath(),
                                 fileType.getTypeId(),
                                 encoding,
                                 new SaveProgressIndicator(saveItem,
                                                           fileType,
                                                           executeOnSuccess));

                           events_.fireEvent(
                                 new SourceFileSavedEvent(saveItem.getPath()));
                        }
 
                     };
                     
                     // if we are switching from an R file type 
                     // to a non-R file type then confirm
                     if (fileType_.isR() && !fileType.isR())
                     {
                        globalDisplay_.showYesNoMessage(
                              MessageDialog.WARNING, 
                              "Confirm Change File Type", 
                              "This file was created as an R script however " +
                              "the file extension you specified will change " +
                              "it into another file type that will no longer " +
                              "open as an R script.\n\n" +
                              "Are you sure you want to change the type of " +
                              "the file so that it is no longer an R script?",
                              new Operation() {

                                 @Override
                                 public void execute()
                                 {
                                    saveCommand.execute();
                                 }
                              },
                              false);
                     }
                     else
                     {
                        saveCommand.execute();
                     }
                  }
                  catch (Exception e)
                  {
                     indicator.onError(e.toString());
                     return;
                  }

                  indicator.onCompleted();
               }
            });
   }
   
   private FileSystemItem getSaveFileDefaultDir()
   {
      FileSystemItem fsi;
      SessionInfo si = session_.getSessionInfo();
        
      // C/C++ files in package projects go in the src directory
      if (fileType_.isC() && si.getHasPackageSrcDir())
      {
         fsi = FileSystemItem.createDir(si.getBuildTargetDir());
         fsi = FileSystemItem.createDir(fsi.completePath("src"));
      }
      else
      {
         fsi = workbenchContext_.getDefaultFileDialogDir();
      }
      
      return fsi;
   }



   public void onDismiss()
   {
      docUpdateSentinel_.stop();
      
      if (spelling_ != null)
         spelling_.onDismiss();
      
      while (releaseOnDismiss_.size() > 0)
         releaseOnDismiss_.remove(0).removeHandler();

      if (lastExecutedCode_ != null)
      {
         lastExecutedCode_.detach();
         lastExecutedCode_ = null;
      }
   }

   public ReadOnlyValue<Boolean> dirtyState()
   {
      return dirtyState_;
   }
   
   @Override
   public boolean isSaveCommandActive()
   {
      return 
         // standard check of dirty state   
         (dirtyState().getValue() == true) ||
         
         // empty untitled document (allow for immediate save)
         ((getPath() == null) && docDisplay_.getCode().isEmpty()) ||
         
         // source on save is active 
         (fileType_.canSourceOnSave() && docUpdateSentinel_.sourceOnSave());
   }

   public Widget asWidget()
   {
      return (Widget) view_;
   }

   public String getId()
   {
      return id_;
   }

   public HasValue<String> getName()
   {
      return name_; 
   }
   
   public String getTitle()
   {
      return getName().getValue();
   }

   public String getPath()
   {
      return docUpdateSentinel_.getPath();
   }
      
   public String getContext()
   {
      return null;
   }

   public ImageResource getIcon()
   {
      return fileType_.getDefaultIcon();
   }

   public String getTabTooltip()
   {
      return getPath();
   }

   @Handler
   void onCheckSpelling()
   {
      spelling_.checkSpelling();
   }

   @Handler
   void onDebugDumpContents()
   {
      view_.debug_dumpContents();
   }

   @Handler
   void onDebugImportDump()
   {
      view_.debug_importDump();
   }

   @Handler
   void onReopenSourceDocWithEncoding()
   {
      withChooseEncoding(
            docUpdateSentinel_.getEncoding(),
            new CommandWithArg<String>()
            {
               public void execute(String encoding)
               {
                  docUpdateSentinel_.reopenWithEncoding(encoding);
               }
            });
   }

   @Handler
   void onSaveSourceDoc()
   {
      saveThenExecute(null, postSaveCommand());
   }

   @Handler
   void onSaveSourceDocAs()
   {
      saveNewFile(docUpdateSentinel_.getPath(),
                  null,
                  postSaveCommand());
   }

   @Handler
   void onSaveSourceDocWithEncoding()
   {
      withChooseEncoding(
            StringUtil.firstNotNullOrEmpty(new String[] {
                  docUpdateSentinel_.getEncoding(),
                  prefs_.defaultEncoding().getValue(),
                  session_.getSessionInfo().getSystemEncoding()
            }),
            new CommandWithArg<String>()
            {
               public void execute(String encoding)
               {
                  saveThenExecute(encoding, postSaveCommand());
               }
            });
   }

   @Handler
   void onPrintSourceDoc()
   {
      Scheduler.get().scheduleDeferred(new ScheduledCommand()
      {
         public void execute()
         {
            docDisplay_.print();
         }
      });
   }
   
   @Handler
   void onVcsFileDiff()
   {
      events_.fireEvent(new ShowVcsDiffEvent(
            FileSystemItem.createFile(docUpdateSentinel_.getPath())));
   }
   
   @Handler
   void onVcsFileLog()
   {
      events_.fireEvent(new ShowVcsHistoryEvent(
               FileSystemItem.createFile(docUpdateSentinel_.getPath())));
   }
   
   @Handler
   void onVcsFileRevert()
   {
      events_.fireEvent(new VcsRevertFileEvent(
            FileSystemItem.createFile(docUpdateSentinel_.getPath())));
   }

   @Handler
   void onExtractFunction()
   {
      docDisplay_.focus();

      String initialSelection = docDisplay_.getSelectionValue();
      if (initialSelection == null || initialSelection.trim().length() == 0)
      {
         globalDisplay_.showErrorMessage("Extract Function",
                                         "Please select the code to extract " +
                                         "into a function.");
         return;
      }

      docDisplay_.fitSelectionToLines(false);

      final String code = docDisplay_.getSelectionValue();
      if (code == null || code.trim().length() == 0)
      {
         globalDisplay_.showErrorMessage("Extract Function",
                                         "Please select the code to extract " +
                                         "into a function.");
         return;
      }

      Pattern leadingWhitespace = Pattern.create("^(\\s*)");
      Match match = leadingWhitespace.match(code, 0);
      final String indentation = match == null ? "" : match.getGroup(1);

      server_.detectFreeVars(code, new ServerRequestCallback<JsArrayString>()
      {
         @Override
         public void onResponseReceived(final JsArrayString response)
         {
            doExtract(response);
         }

         @Override
         public void onError(ServerError error)
         {
            globalDisplay_.showYesNoMessage(
                  GlobalDisplay.MSG_WARNING,
                  "Extract Function",
                  "The selected code could not be " +
                  "parsed.\n\n" +
                  "Are you sure you want to continue?",
                  new Operation()
                  {
                     public void execute()
                     {
                        doExtract(null);
                     }
                  },
                  false);
         }

         private void doExtract(final JsArrayString response)
         {
            globalDisplay_.promptForText(
                  "Extract Function",
                  "Function Name",
                  "",
                  new OperationWithInput<String>()
                  {
                     public void execute(String input)
                     {
                        String prefix = docDisplay_.getSelectionOffset(true) == 0
                              ? "" : "\n";
                        String args = response != null ? response.join(", ")
                                                       : "";
                        docDisplay_.replaceSelection(
                              prefix
                              + indentation
                              + input.trim()
                              + " <- "
                              + "function (" + args + ") {\n"
                              + StringUtil.indent(code, "  ")
                              + "\n"
                              + indentation
                              + "}");
                     }
                  });
         }
      });
   }
   
   @Handler
   void onJumpToMatching()
   {
      docDisplay_.jumpToMatching();
   }

   @Handler
   void onCommentUncomment()
   {
      if (fileType_.isCpp())
         docDisplay_.toggleCommentLines();
      else if (isCursorInTexMode())
         doCommentUncomment("%");
      else if (isCursorInRMode())
         doCommentUncomment("#");
   }
   
   private void doCommentUncomment(String c)
   {
      boolean selectionCollapsed = docDisplay_.isSelectionCollapsed();
      docDisplay_.fitSelectionToLines(true);
      String selection = docDisplay_.getSelectionValue();

      // If any line's first non-whitespace character is not #, then the whole
      // selection should be commented. Exception: If the whole selection is
      // whitespace, then we comment out the whitespace.
      Match match = Pattern.create("^\\s*[^" + c + "\\s]").match(selection, 0);
      boolean uncomment = match == null && selection.trim().length() != 0;
      if (uncomment)
         selection = selection.replaceAll("((^|\\n)\\s*)" + c + " ?", "$1");
      else
      {
         selection = c + " " + selection.replaceAll("\\n", "\n" + c + " ");

         // If the selection ends at the very start of a line, we don't want
         // to comment out that line. This enables Shift+DownArrow to select
         // one line at a time.
         if (selection.endsWith("\n" + c + " "))
            selection = selection.substring(0, selection.length() - 2);
      }

      docDisplay_.replaceSelection(selection);
      
      if (selectionCollapsed)
         docDisplay_.collapseSelection(true);
      
      docDisplay_.focus();
   }

   @Handler
   void onReindent()
   {
      docDisplay_.reindent();
      docDisplay_.focus();
   }

   @Handler
   void onReflowComment()
   {
      if (fileType_.isCpp())
      {
         String currentLine = docDisplay_.getLine(
                                    docDisplay_.getCursorPosition().getRow());
         if (currentLine.startsWith(" *"))
            doReflowComment("( \\*[^/])", false);
         else
            doReflowComment("(//)");
      }
         
      else
         doReflowComment("(#)");
   }

   void doReflowComment(String commentPrefix)
   {
      doReflowComment(commentPrefix, true);
   }
   
   void doReflowComment(String commentPrefix, boolean multiParagraphIndent)
   {
      docDisplay_.focus();

      InputEditorSelection originalSelection = docDisplay_.getSelection();
      InputEditorSelection selection = originalSelection;

      if (selection.isEmpty())
      {
         selection = selection.growToIncludeLines("^\\s*" + commentPrefix + ".*$");
      }
      else
      {
         selection = selection.shrinkToNonEmptyLines();
         selection = selection.extendToLineStart();
         selection = selection.extendToLineEnd();
      }
      if (selection.isEmpty())
         return;

      reflowComments(commentPrefix,
                     multiParagraphIndent,
                     selection, 
                     originalSelection.isEmpty() ?
                     originalSelection.getStart() :
                     null);
   }

   private Position selectionToPosition(InputEditorPosition pos)
   {
      return docDisplay_.selectionToPosition(pos);
   }

   private void reflowComments(String commentPrefix,
                               final boolean multiParagraphIndent,
                               InputEditorSelection selection,
                               final InputEditorPosition cursorPos)
   {
      String code = docDisplay_.getCode(selection);
      String[] lines = code.split("\n");
      String prefix = StringUtil.getCommonPrefix(lines, true);
      Pattern pattern = Pattern.create("^\\s*" + commentPrefix + "+('?)\\s*");
      Match match = pattern.match(prefix, 0);
      // Selection includes non-comments? Abort.
      if (match == null)
         return;
      prefix = match.getValue();
      final boolean roxygen = match.hasGroup(1);

      int cursorRowIndex = 0;
      int cursorColIndex = 0;
      if (cursorPos != null)
      {
         cursorRowIndex = selectionToPosition(cursorPos).getRow() -
                          selectionToPosition(selection.getStart()).getRow();
         cursorColIndex =
               Math.max(0, cursorPos.getPosition() - prefix.length());
      }
      final WordWrapCursorTracker wwct = new WordWrapCursorTracker(
                                                cursorRowIndex, cursorColIndex);

      int maxLineLength =
                        prefs_.printMarginColumn().getValue() - prefix.length();

      WordWrap wordWrap = new WordWrap(maxLineLength, false)
      {
         @Override
         protected boolean forceWrapBefore(String line)
         {
            String trimmed = line.trim();
            if (roxygen && trimmed.startsWith("@") && !trimmed.startsWith("@@"))
            {
               // Roxygen tags always need to be at the start of a line. If
               // there is content immediately following the roxygen tag, then
               // content should be wrapped until the next roxygen tag is
               // encountered.

               indent_ = "";
               if (TAG_WITH_CONTENTS.match(line, 0) != null)
               {
                  indentRestOfLines_ = true;
               }
               return true;
            }
            // empty line disables indentation
            else if (!multiParagraphIndent && (line.trim().length() == 0))
            {
               indent_ = "";
               indentRestOfLines_ = false;
            }
            
            return super.forceWrapBefore(line);
         }

         @Override
         protected void onChunkWritten(String chunk,
                                       int insertionRow,
                                       int insertionCol,
                                       int indexInOriginalString)
         {
            if (indentRestOfLines_)
            {
               indentRestOfLines_ = false;
               indent_ = "  "; // TODO: Use real indent from settings
            }

            wwct.onChunkWritten(chunk, insertionRow, insertionCol,
                                indexInOriginalString);
         }

         private boolean indentRestOfLines_ = false;
         private Pattern TAG_WITH_CONTENTS = Pattern.create("@\\w+\\s+[^\\s]");
      };

      for (String line : lines)
      {
         String content = line.substring(Math.min(line.length(),
                                                  prefix.length()));

         if (content.matches("^\\s*\\@examples\\b.*$"))
            wordWrap.setWrappingEnabled(false);
         else if (content.trim().startsWith("@"))
            wordWrap.setWrappingEnabled(true);

         wwct.onBeginInputRow();
         wordWrap.appendLine(content);
      }

      String wrappedString = wordWrap.getOutput();

      StringBuilder finalOutput = new StringBuilder();
      for (String line : StringUtil.getLineIterator(wrappedString))
         finalOutput.append(prefix).append(line).append("\n");
      // Remove final \n
      if (finalOutput.length() > 0)
         finalOutput.deleteCharAt(finalOutput.length()-1);

      String reflowed = finalOutput.toString();

      docDisplay_.setSelection(selection);
      if (!reflowed.equals(code))
      {
         docDisplay_.replaceSelection(reflowed);
      }

      if (cursorPos != null)
      {
         if (wwct.getResult() != null)
         {
            int row = wwct.getResult().getY();
            int col = wwct.getResult().getX();
            row += selectionToPosition(selection.getStart()).getRow();
            col += prefix.length();
            Position pos = Position.create(row, col);
            docDisplay_.setSelection(docDisplay_.createSelection(pos, pos));
         }
         else
         {
            docDisplay_.collapseSelection(false);
         }
      }
   }

   @Handler
   void onExecuteCode()
   {  
      // allow console a chance to execute code if we aren't focused
      if (!docDisplay_.isFocused())
      {
         events_.fireEvent(new ConsoleExecutePendingInputEvent());
         return;
      }
      
      
      Range selectionRange = docDisplay_.getSelectionRange();
      boolean noSelection = selectionRange.isEmpty();
      if (noSelection)
      {
         int row = docDisplay_.getSelectionStart().getRow();
         selectionRange = Range.fromPoints(
               Position.create(row, 0),
               Position.create(row, docDisplay_.getLength(row)));
      }

      executeRange(selectionRange);
      
      // advance if there is no current selection
      if (noSelection)
      {
         if (!docDisplay_.moveSelectionToNextLine(true))
            docDisplay_.moveSelectionToBlankLine();
      }
   }

   private void executeRange(Range range)
   {
      Scope sweaveChunk = scopeHelper_.getCurrentSweaveChunk(range.getStart());

      String code = sweaveChunk != null
                    ? scopeHelper_.getSweaveChunkText(sweaveChunk, range)
                    : docDisplay_.getCode(range.getStart(), range.getEnd());
      setLastExecuted(range.getStart(), range.getEnd());
      
      // trim intelligently
      code = code.trim();
      if (code.length() == 0)
         code = "\n";
      
      events_.fireEvent(new SendToConsoleEvent(
                                  code, 
                                  true, 
                                  prefs_.focusConsoleAfterExec().getValue()));
   }

   private void setLastExecuted(Position start, Position end)
   {
      if (lastExecutedCode_ != null)
      {
         lastExecutedCode_.detach();
         lastExecutedCode_ = null;
      }
      lastExecutedCode_ = docDisplay_.createAnchoredSelection(start, end);
   }

   @Handler
   void onExecuteAllCode()
   {
      sourceActiveDocument(true);
   }

   @Handler
   void onExecuteToCurrentLine()
   {
      docDisplay_.focus();


      int row = docDisplay_.getSelectionEnd().getRow();
      int col = docDisplay_.getLength(row);

      executeRange(Range.fromPoints(Position.create(0, 0),
                                    Position.create(row, col)));
   }
   
   @Handler
   void onExecuteFromCurrentLine()
   {
      docDisplay_.focus();

      int startRow = docDisplay_.getSelectionStart().getRow();
      int startColumn = 0;

      int endRow = Math.max(0, docDisplay_.getRowCount() - 1);
      int endColumn = docDisplay_.getLength(endRow);

      Position start = Position.create(startRow, startColumn);
      Position end = Position.create(endRow, endColumn);

      executeRange(Range.fromPoints(start, end));
   }

   @Handler
   void onExecuteCurrentFunction()
   {
      docDisplay_.focus();

      // HACK: This is just to force the entire function tree to be built.
      // It's the easiest way to make sure getCurrentScope() returns
      // a Scope with an end.
      docDisplay_.getScopeTree();
      Scope currentFunction = docDisplay_.getCurrentFunction();

      // Check if we're at the top level (i.e. not in a function), or in
      // an unclosed function
      if (currentFunction == null || currentFunction.getEnd() == null)
         return;

      Position start = currentFunction.getPreamble();
      Position end = currentFunction.getEnd();

      executeRange(Range.fromPoints(start, end));
   }
   
   @Handler
   void onInsertChunk()
   {
      Position pos = moveCursorToNextInsertLocation();
      InsertChunkInfo insertChunkInfo = docDisplay_.getInsertChunkInfo();
      if (insertChunkInfo != null)
      {
         docDisplay_.insertCode(insertChunkInfo.getValue(), false);
         Position cursorPosition = insertChunkInfo.getCursorPosition();
         docDisplay_.setCursorPosition(Position.create(
               pos.getRow() + cursorPosition.getRow(),
               cursorPosition.getColumn()));
         docDisplay_.focus();
      }
      else
      {
         assert false : "Mode did not have insertChunkInfo available";
      }
   }
   
   @Handler
   void onInsertSection()
   {
      globalDisplay_.promptForText(
         "Insert Section", 
         "Section label:", 
         "", 
         new OperationWithInput<String>() {
            @Override
            public void execute(String label)
            {
               // move cursor to next insert location
               Position pos = moveCursorToNextInsertLocation();
               
               // truncate length to print margin - 5
               int printMarginColumn = prefs_.printMarginColumn().getValue();
               int length = printMarginColumn - 5;
               
               // truncate label to maxLength - 10 (but always allow at 
               // least 20 chars for the label)
               int maxLabelLength = length - 10;
               maxLabelLength = Math.max(maxLabelLength, 20);
               if (label.length() > maxLabelLength)
                  label = label.substring(0, maxLabelLength-1);
               
               // prefix 
               String prefix = "# " + label + " ";
               
               // fill to maxLength (bit ensure at least 4 fill characters
               // so the section parser is sure to pick it up)
               StringBuffer sectionLabel = new StringBuffer();
               sectionLabel.append("\n");
               sectionLabel.append(prefix);
               int fillChars = length - prefix.length();
               fillChars = Math.max(fillChars, 4);
               for (int i=0; i<fillChars; i++)
                  sectionLabel.append("-");
               sectionLabel.append("\n\n");
               
               // insert code and move cursor
               docDisplay_.insertCode(sectionLabel.toString(), false);
               docDisplay_.setCursorPosition(Position.create(pos.getRow() + 3,
                                                             0));
               docDisplay_.focus();
               
            }
         });
   }
   
   private Position moveCursorToNextInsertLocation()
   {
      docDisplay_.collapseSelection(true);
      if (!docDisplay_.moveSelectionToBlankLine())
      {
         int lastRow = docDisplay_.getRowCount();
         int lastCol = docDisplay_.getLength(lastRow);
         Position endPos = Position.create(lastRow, lastCol);
         docDisplay_.setCursorPosition(endPos);
         docDisplay_.insertCode("\n", false);
      }
      return docDisplay_.getCursorPosition();
      
   }
   
   @Handler
   void onExecuteCurrentChunk()
   {
      // HACK: This is just to force the entire function tree to be built.
      // It's the easiest way to make sure getCurrentScope() returns
      // a Scope with an end.
      docDisplay_.getScopeTree();
      
      executeSweaveChunk(scopeHelper_.getCurrentSweaveChunk(), false);
   }
   
   @Handler
   void onExecuteNextChunk()
   {
      // HACK: This is just to force the entire function tree to be built.
      // It's the easiest way to make sure getCurrentScope() returns
      // a Scope with an end.
      docDisplay_.getScopeTree();
      
      executeSweaveChunk(scopeHelper_.getNextSweaveChunk(), true);
   }

   private void executeSweaveChunk(Scope chunk, boolean scrollNearTop)
   {
      if (chunk == null)
         return;

      Range range = scopeHelper_.getSweaveChunkInnerRange(chunk);
      if (scrollNearTop)
      {
         docDisplay_.navigateToPosition(
               SourcePosition.create(range.getStart().getRow(),
                                     range.getStart().getColumn()),
               true);
      }
      docDisplay_.setSelection(
            docDisplay_.createSelection(range.getStart(), range.getEnd()));
      if (!range.isEmpty())
      {
         setLastExecuted(range.getStart(), range.getEnd());
         String code = scopeHelper_.getSweaveChunkText(chunk);
         events_.fireEvent(new SendToConsoleEvent(code, true));

         docDisplay_.collapseSelection(true);
      }
   }
   
   @Handler
   void onJumpTo()
   {
      statusBar_.getScope().click();
   }

   @Handler
   void onGoToLine()
   {
      globalDisplay_.promptForInteger(
            "Go to Line",
            "Enter line number:",
            null,
            new ProgressOperationWithInput<Integer>()
            {
               @Override
               public void execute(Integer line, ProgressIndicator indicator)
               {
                  indicator.onCompleted();
                  
                  line = Math.max(1, line);
                  line = Math.min(docDisplay_.getRowCount(), line);

                  docDisplay_.navigateToPosition(
                        SourcePosition.create(line-1, 0),
                        true);
               }
            },
            null);
   }
   
   @Handler
   void onCodeCompletion()
   {
      docDisplay_.codeCompletion();
   }
   
   @Handler
   void onGoToHelp()
   {
      docDisplay_.goToHelp();
   } 

   @Handler
   void onGoToFunctionDefinition()
   {
      docDisplay_.goToFunctionDefinition();
   } 
   
   @Handler
   public void onSetWorkingDirToActiveDoc()
   {
      // get path
      String activeDocPath = docUpdateSentinel_.getPath();
      if (activeDocPath != null)
      {       
         FileSystemItem wdPath = 
            FileSystemItem.createFile(activeDocPath).getParentPath();
         consoleDispatcher_.executeSetWd(wdPath, true);
      }
      else
      {
         globalDisplay_.showMessage(
               MessageDialog.WARNING,
               "Source File Not Saved",   
               "The currently active source file is not saved so doesn't " +
               "have a directory to change into.");
         return;
      }
   }


   @SuppressWarnings("unused")
   private String stangle(String sweaveStr)
   {
      ScopeList chunks = new ScopeList(docDisplay_);
      chunks.selectAll(ScopeList.CHUNK);

      StringBuilder code = new StringBuilder();
      for (Scope chunk : chunks)
      {
         String text = scopeHelper_.getSweaveChunkText(chunk);
         code.append(text);
         if (text.length() > 0 && text.charAt(text.length()-1) != '\n')
            code.append('\n');
      }
      return code.toString();
   }

   @Handler
   void onSourceActiveDocument()
   {
     sourceActiveDocument(false);
   }
   
   @Handler
   void onSourceActiveDocumentWithEcho()
   {
      sourceActiveDocument(true);
   }
  
   private void sourceActiveDocument(final boolean echo)
   {
      docDisplay_.focus();

      String code = docDisplay_.getCode();
      if (code != null && code.trim().length() > 0)
      {
         // R 2.14 prints a warning when sourcing a file with no trailing \n
         if (!code.endsWith("\n"))
            code = code + "\n";

         boolean sweave = 
            fileType_.canCompilePDF() || 
            fileType_.canKnitToHTML() ||
            fileType_.isRpres();

         RnwWeave rnwWeave = compilePdfHelper_.getActiveRnwWeave();
         final boolean forceEcho = sweave && (rnwWeave != null) ? rnwWeave.forceEchoOnExec() : false;
         
         // NOTE: we always set echo to true for knitr because knitr doesn't
         // require print statements so if you don't echo to the console
         // then you don't see any of the output
         
         boolean saveWhenSourcing = fileType_.isCpp() || 
               docDisplay_.hasBreakpoints();
         
         if ((dirtyState_.getValue() || sweave) && !saveWhenSourcing)
         {
            server_.saveActiveDocument(code, 
                                       sweave,
                                       compilePdfHelper_.getActiveRnwWeaveName(),
                                       new SimpleRequestCallback<Void>() {
               @Override
               public void onResponseReceived(Void response)
               {
                  consoleDispatcher_.executeSourceCommand(
                        "~/.active-rstudio-document",
                        fileType_,
                        "UTF-8",
                        activeCodeIsAscii(),
                        forceEcho ? true : echo,
                        true); // focus
               }
            });
         }
         else
         {
            Command sourceCommand = new Command() {
               @Override
               public void execute()
               {
                  consoleDispatcher_.executeSourceCommand(
                        getPath(),
                        fileType_,
                        docUpdateSentinel_.getEncoding(),
                        activeCodeIsAscii(),
                        forceEcho ? true : echo,
                        true); // focus  
               }
            };
            
<<<<<<< HEAD
            if (saveWhenSourcing && dirtyState_.getValue())
=======
            if (isCpp && (dirtyState_.getValue() || (getPath() == null)))
>>>>>>> de7c366d
               saveThenExecute(null, sourceCommand);
            else
               sourceCommand.execute(); 
         }
      }
      
      // update pref if necessary
      if (prefs_.sourceWithEcho().getValue() != echo)
      {
         prefs_.sourceWithEcho().setGlobalValue(echo, true);
         prefs_.writeUIPrefs();
      }
   }
   

   private boolean activeCodeIsAscii()
   {
      String code = docDisplay_.getCode();
      for (int i=0; i< code.length(); i++)
      {
         if (code.charAt(i) > 127)
            return false;
      }
      
      return true;
   }

   @Handler
   void onExecuteLastCode()
   {
      docDisplay_.focus();

      if (lastExecutedCode_ != null)
      {
         String code = lastExecutedCode_.getValue();
         if (code != null && code.trim().length() > 0)
         {
            events_.fireEvent(new SendToConsoleEvent(code, true));
         }
      }
   }
   
   @Handler
   void onMarkdownHelp()
   {
      events_.fireEvent(new ShowHelpEvent("help/doc/markdown_help.html")) ;
   }
   
   @Handler
   void onUsingRMarkdownHelp()
   {
      globalDisplay_.openRStudioLink("using_markdown");
   }
   
   @Handler
   void onAuthoringRPresentationsHelp()
   {
      globalDisplay_.openRStudioLink("authoring_presentations");
   }
   
   @Handler
   void onRcppHelp()
   {
      globalDisplay_.openRStudioLink("rcpp_help");
   }
     
   @Handler
   void onKnitToHTML()
   {
      onPreviewHTML();
   }
   
   @Handler
   void onPreviewHTML()
   {
      if (fileType_.isRd())
         previewRd();
      else if (fileType_.isRpres())
         previewRpresentation();
      else
         previewHTML();
   }
   
   void previewRpresentation()
   {
      SessionInfo sessionInfo = session_.getSessionInfo();
      if (!fileTypeCommands_.getHTMLCapabiliites().isRMarkdownSupported())
      {
         globalDisplay_.showMessage(
               MessageDisplay.MSG_WARNING,
               "Unable to Preview",
               "R Presentations require the knitr package " +
               "(version 1.2 or higher)");
         return;
      } 
      
      PresentationState state = sessionInfo.getPresentationState();
      
      // if we are showing a tutorial then don't allow preview
      if (state.isTutorial())
      {
         globalDisplay_.showMessage(
               MessageDisplay.MSG_WARNING,
               "Unable to Preview",
               "R Presentations cannot be previewed when a Tutorial " +
               "is active");
         return;
      }
      
      // if this presentation is already showing then just activate 
      if (state.isActive() && 
          state.getFilePath().equals(docUpdateSentinel_.getPath()))
      {
         commands_.activatePresentation().execute();
         save();
      }
      // otherwise reload
      else
      {
         saveThenExecute(null, new Command() {
               @Override
               public void execute()
               {
                  server_.showPresentationPane(docUpdateSentinel_.getPath(), 
                                               new VoidServerRequestCallback());
               }
               
            });
         } 
   }
   
   
   void previewRd()
   {
      saveThenExecute(null, new Command() {
         @Override
         public void execute()
         {
            String previewURL = "help/preview?file=";
            previewURL += URL.encodeQueryString(docUpdateSentinel_.getPath());   
            events_.fireEvent(new ShowHelpEvent(previewURL)) ; 
         }
         
      });
     
   }
   
   void previewHTML()
   {
      // validate pre-reqs
      if (!previewHtmlHelper_.verifyPrerequisites(view_, fileType_))
         return;

      doHtmlPreview(new Provider<HTMLPreviewParams>()
      {
         @Override
         public HTMLPreviewParams get()
         {
            return HTMLPreviewParams.create(docUpdateSentinel_.getPath(),
                                            docUpdateSentinel_.getEncoding(),
                                            fileType_.isMarkdown(),
                                            fileType_.requiresKnit(),
                                            false);
         }
      });
   }

   private void doHtmlPreview(final Provider<HTMLPreviewParams> pParams)
   {
      // command to show the preview window
      final Command showPreviewWindowCommand = new Command() {
         @Override
         public void execute()
         {
            HTMLPreviewParams params = pParams.get();
            events_.fireEvent(new ShowHTMLPreviewEvent(params));
         }
      };

      // command to run the preview
      final Command runPreviewCommand = new Command() {
         @Override
         public void execute()
         {
            final HTMLPreviewParams params = pParams.get();
            server_.previewHTML(params, new SimpleRequestCallback<Boolean>());
         }
      };

      if (pParams.get().isNotebook())
      {
         saveThenExecute(null, new Command()
         {
            @Override
            public void execute()
            {
               generateNotebook(new Command()
               {
                  @Override
                  public void execute()
                  {
                     showPreviewWindowCommand.execute();
                     runPreviewCommand.execute();
                  }
               });
            }
         });
      }
      // if the document is new and unsaved, then resolve that and then
      // show the preview window -- it won't activate in web mode
      // due to popup activation rules but at least it will show up
      else if (isNewDoc())
      {
         saveThenExecute(null, CommandUtil.join(showPreviewWindowCommand,
                                                runPreviewCommand));
      }
      // otherwise if it's dirty then show the preview window first (to
      // beat the popup blockers) then save & run
      else if (dirtyState().getValue())
      {
         showPreviewWindowCommand.execute();
         saveThenExecute(null, runPreviewCommand);
      }
      // otherwise show the preview window then run the preview
      else
      {
         showPreviewWindowCommand.execute();
         runPreviewCommand.execute();
      }
   }

   private void generateNotebook(final Command executeOnSuccess)
   {
      // default title
      String defaultTitle = docUpdateSentinel_.getProperty(NOTEBOOK_TITLE);
      if (StringUtil.isNullOrEmpty(defaultTitle))
         defaultTitle = FileSystemItem.getNameFromPath(docUpdateSentinel_.getPath());
      
      // default author
      String defaultAuthor = docUpdateSentinel_.getProperty(NOTEBOOK_AUTHOR);
      if (StringUtil.isNullOrEmpty(defaultAuthor))
      {
         defaultAuthor = prefs_.compileNotebookOptions().getValue().getAuthor();
         if (StringUtil.isNullOrEmpty(defaultAuthor))
            defaultAuthor = session_.getSessionInfo().getUserIdentity();
      }
      
      // default type
      String defaultType = docUpdateSentinel_.getProperty(NOTEBOOK_TYPE);
      if (StringUtil.isNullOrEmpty(defaultType))
      {
         defaultType = prefs_.compileNotebookOptions().getValue().getType();
         if (StringUtil.isNullOrEmpty(defaultType))
            defaultType = CompileNotebookOptions.TYPE_DEFAULT;
      }
      
      CompileNotebookOptionsDialog dialog = new CompileNotebookOptionsDialog(
            getId(), 
            defaultTitle, 
            defaultAuthor, 
            defaultType,
            new OperationWithInput<CompileNotebookOptions>()
      {
         @Override
         public void execute(CompileNotebookOptions input)
         { 
            server_.createNotebook(
                          input, 
                          new SimpleRequestCallback<CompileNotebookResult>()
            {
               @Override
               public void onResponseReceived(CompileNotebookResult response)
               {
                  if (response.getSucceeded())
                  {
                     executeOnSuccess.execute();
                  }
                  else
                  {
                     globalDisplay_.showErrorMessage(
                                       "Unable to Compile Notebook", 
                                       response.getFailureMessage());
                  }
               }
            });
            
            // save options for this document
            HashMap<String, String> changedProperties = new HashMap<String, String>();
            changedProperties.put(NOTEBOOK_TITLE, input.getNotebookTitle());
            changedProperties.put(NOTEBOOK_AUTHOR, input.getNotebookAuthor());
            changedProperties.put(NOTEBOOK_TYPE, input.getNotebookType());
            docUpdateSentinel_.modifyProperties(changedProperties, null);

            // save global prefs
            CompileNotebookPrefs prefs = CompileNotebookPrefs.create(
                                          input.getNotebookAuthor(), 
                                          input.getNotebookType());
            if (!CompileNotebookPrefs.areEqual(
                                  prefs, 
                                  prefs_.compileNotebookOptions().getValue()))
            {
               prefs_.compileNotebookOptions().setGlobalValue(prefs);
               prefs_.writeUIPrefs();
            }
         }
      }
      );
      dialog.showModal();
   }

   @Handler
   void onCompileNotebook()
   {
      if (!previewHtmlHelper_.verifyPrerequisites("Compile Notebook",
                                                  view_,
                                                  FileTypeRegistry.RMARKDOWN))
      {
         return;
      }

      doHtmlPreview(new Provider<HTMLPreviewParams>()
      {
         @Override
         public HTMLPreviewParams get()
         {
            return HTMLPreviewParams.create(docUpdateSentinel_.getPath(),
                                            docUpdateSentinel_.getEncoding(),
                                            true,
                                            true,
                                            true);
         }
      });
   }

   @Handler
   void onCompilePDF()
   {
      String pdfPreview = prefs_.pdfPreview().getValue();
      boolean showPdf = !pdfPreview.equals(UIPrefsAccessor.PDF_PREVIEW_NONE);
      boolean useInternalPreview = 
            pdfPreview.equals(UIPrefsAccessor.PDF_PREVIEW_RSTUDIO) && 
            session_.getSessionInfo().isInternalPdfPreviewEnabled();
      boolean useDesktopSynctexPreview = 
            pdfPreview.equals(UIPrefsAccessor.PDF_PREVIEW_DESKTOP_SYNCTEX) &&
            Desktop.isDesktop();
      
      Command onBeforeCompile = null;
      if (useInternalPreview)
      {
         onBeforeCompile = new Command() {
            @Override
            public void execute()
            {
               events_.fireEvent(new ShowPDFViewerEvent());
            }
         };
      }
      
      String action = new String();
      if (showPdf && !useInternalPreview && !useDesktopSynctexPreview)
         action = "view_external";
      
      handlePdfCommand(action, useInternalPreview, onBeforeCompile);
   }

   @Handler
   void onSynctexSearch()
   {
      doSynctexSearch(true);
   }
   
   private void doSynctexSearch(boolean fromClick)
   {
      SourceLocation sourceLocation = getSelectionAsSourceLocation(fromClick);
      if (sourceLocation == null)
         return;
      
      // compute the target pdf
      FileSystemItem editorFile = FileSystemItem.createFile(
                                              docUpdateSentinel_.getPath());
      FileSystemItem targetFile = compilePdfHelper_.getTargetFile(editorFile);
      String pdfFile = 
         targetFile.getParentPath().completePath(targetFile.getStem() + ".pdf");
      
      synctex_.forwardSearch(pdfFile, sourceLocation);
   }
   
   
   private SourceLocation getSelectionAsSourceLocation(boolean fromClick)
   {
      // get doc path (bail if the document is unsaved)
      String file = docUpdateSentinel_.getPath();
      if (file == null)
         return null;
      
      Position selPos = docDisplay_.getSelectionStart();
      int line = selPos.getRow() + 1;
      int column = selPos.getColumn() + 1;
      return SourceLocation.create(file, line, column, fromClick);
   }

   @Handler
   void onFindReplace()
   {
      view_.showFindReplace(true);
   }
   
   @Handler
   void onFindNext()
   {
      view_.findNext();
   }

   @Handler
   void onFindPrevious()
   {
      view_.findPrevious();
   }
   
   @Handler
   void onReplaceAndFind()
   {
      view_.replaceAndFind();
   }
   
   @Override
   public Position search(String regex)
   {
      return search(Position.create(0, 0), regex);
   }
   
   @Override
   public Position search(Position startPos, String regex)
   {
      InputEditorSelection sel = docDisplay_.search(regex, 
                                                    false, 
                                                    false, 
                                                    false,
                                                    false,
                                                    startPos,
                                                    null, 
                                                    true);
      if (sel != null)
         return docDisplay_.selectionToPosition(sel.getStart());
      else
         return null;
   }
   
   
   @Handler
   void onFold()
   {
      if (useScopeTreeFolding())
      {
         Range range = Range.fromPoints(docDisplay_.getSelectionStart(),
                                        docDisplay_.getSelectionEnd());
         if (range.isEmpty())
         {
            // If no selection, fold the innermost non-anonymous scope
   
            ScopeList scopeList = new ScopeList(docDisplay_);
            scopeList.removeAll(ScopeList.ANON_BRACE);
            Scope scope = scopeList.findLast(new ContainsFoldPredicate(
                  Range.fromPoints(docDisplay_.getSelectionStart(),
                                   docDisplay_.getSelectionEnd())));
   
            if (scope == null)
               return;
   
            docDisplay_.addFoldFromRow(scope.getFoldStart().getRow());
         }
         else
         {
            // If selection, fold the selection
   
            docDisplay_.addFold(range);
         }
      }
      else
      {
         int row = docDisplay_.getSelectionStart().getRow();
         docDisplay_.addFoldFromRow(row);
      }
   }
   
   @Handler
   void onUnfold()
   {
      if (useScopeTreeFolding())
      {
         Range range = Range.fromPoints(docDisplay_.getSelectionStart(),
                                        docDisplay_.getSelectionEnd());
         if (range.isEmpty())
         {
            // If no selection, unfold the closest fold on the current row
   
            Position pos = range.getStart();
   
            AceFold startCandidate = null;
            AceFold endCandidate = null;
   
            for (AceFold f : JsUtil.asIterable(docDisplay_.getFolds()))
            {
               if (startCandidate == null
                   && f.getStart().getRow() == pos.getRow()
                   && f.getStart().getColumn() >= pos.getColumn())
               {
                  startCandidate = f;
               }
   
               if (f.getEnd().getRow() == pos.getRow()
                   && f.getEnd().getColumn() <= pos.getColumn())
               {
                  endCandidate = f;
               }
            }
   
            if (startCandidate == null ^ endCandidate == null)
            {
               docDisplay_.unfold(startCandidate != null ? startCandidate
                                                          : endCandidate);
            }
            else if (startCandidate != null)
            {
               // Both are candidates; see which is closer
               int startDelta = startCandidate.getStart().getColumn() - pos.getColumn();
               int endDelta = pos.getColumn() - endCandidate.getEnd().getColumn();
               docDisplay_.unfold(startDelta <= endDelta? startCandidate
                                                        : endCandidate);
            }
         }
         else
         {
            // If selection, unfold the selection
   
            docDisplay_.unfold(range);
         }
      }
      else
      {
         int row = docDisplay_.getSelectionStart().getRow();
         docDisplay_.unfold(row);
      }
   }

   @Handler
   void onFoldAll()
   {
      if (useScopeTreeFolding())
      {
         // Fold all except anonymous braces
         HashSet<Integer> rowsFolded = new HashSet<Integer>();
         for (AceFold f : JsUtil.asIterable(docDisplay_.getFolds()))
            rowsFolded.add(f.getStart().getRow());

         ScopeList scopeList = new ScopeList(docDisplay_);
         scopeList.removeAll(ScopeList.ANON_BRACE);
         for (Scope scope : scopeList)
         {
            int row = scope.getFoldStart().getRow();
            if (!rowsFolded.contains(row))
               docDisplay_.addFoldFromRow(row);
         }
      }
      else
      {
         docDisplay_.foldAll();
      }
   }

   @Handler
   void onUnfoldAll()
   {
      if (useScopeTreeFolding())
      {
         for (AceFold f : JsUtil.asIterable(docDisplay_.getFolds()))
            docDisplay_.unfold(f);
      }
      else
      {
         docDisplay_.unfoldAll();
      }
   }
   
   
   
   boolean useScopeTreeFolding()
   {
      return docDisplay_.hasScopeTree() && !fileType_.isRmd();
   }

   void handlePdfCommand(final String completedAction,
                         final boolean useInternalPreview,
                         final Command onBeforeCompile)
   {
      if (fileType_.isRnw() && prefs_.alwaysEnableRnwConcordance().getValue())
         compilePdfHelper_.ensureRnwConcordance();
      
      // if the document has been previously saved then we should execute
      // the onBeforeCompile command immediately
      final boolean isNewDoc = isNewDoc();
      if (!isNewDoc && (onBeforeCompile != null))
         onBeforeCompile.execute();
      
      saveThenExecute(null, new Command()
      {
         public void execute()
         {
            // if this was a new doc then we still need to execute the
            // onBeforeCompile command
            if (isNewDoc && (onBeforeCompile != null))
               onBeforeCompile.execute();
            
            String path = docUpdateSentinel_.getPath();
            if (path != null) 
            {
               String encoding = StringUtil.notNull(
                                          docUpdateSentinel_.getEncoding());
               fireCompilePdfEvent(path, 
                                   encoding,
                                   completedAction, 
                                   useInternalPreview);
            }
         }
      });
   }
   
   private void fireCompilePdfEvent(String path, 
                                    String encoding,
                                    String completedAction,
                                    boolean useInternalPreview)
   {
      // first validate the path to make sure it doesn't contain spaces
      FileSystemItem file = FileSystemItem.createFile(path);
      if (file.getName().indexOf(' ') != -1)
      {
         globalDisplay_.showErrorMessage(
               "Invalid Filename",
               "The file '" + file.getName() + "' cannot be compiled to " +
               "a PDF because TeX does not understand paths with spaces. " +
               "If you rename the file to remove spaces then " +
               "PDF compilation will work correctly.");
        
         return;
      }
      
      CompilePdfEvent event = new CompilePdfEvent(
                                       compilePdfHelper_.getTargetFile(file),
                                       encoding,
                                       getSelectionAsSourceLocation(false),
                                       completedAction,
                                       useInternalPreview);
      events_.fireEvent(event);
   }
   
   private Command postSaveCommand()
   {
      return new Command()
      {
         public void execute()
         {
            // fire source document saved event
            FileSystemItem file = FileSystemItem.createFile(
                                             docUpdateSentinel_.getPath());
            events_.fireEvent(new SourceFileSaveCompletedEvent(
                                             file,
                                             docUpdateSentinel_.getContents(),
                                             docDisplay_.getCursorPosition()));
            
            // check for source on save
            if (fileType_.canSourceOnSave() && docUpdateSentinel_.sourceOnSave())
            {
               if (fileType_.isRd())
               {
                  previewRd();
               }
               else
               {
                  consoleDispatcher_.executeSourceCommand(
                                             docUpdateSentinel_.getPath(), 
                                             fileType_,
                                             docUpdateSentinel_.getEncoding(), 
                                             activeCodeIsAscii(),
                                             false,
                                             false);
               }
            }
         }
      };
   }

   public void checkForExternalEdit()
   {
      if (!externalEditCheckInterval_.hasElapsed())
         return;
      externalEditCheckInterval_.reset();

      externalEditCheckInvalidation_.invalidate();

      // If the doc has never been saved, don't even bother checking
      if (getPath() == null)
         return;

      final Token token = externalEditCheckInvalidation_.getInvalidationToken();

      server_.checkForExternalEdit(
            id_,
            new ServerRequestCallback<CheckForExternalEditResult>()
            {
               @Override
               public void onResponseReceived(CheckForExternalEditResult response)
               {
                  if (token.isInvalid())
                     return;

                  if (response.isDeleted())
                  {
                     if (ignoreDeletes_)
                        return;

                     globalDisplay_.showYesNoMessage(
                           GlobalDisplay.MSG_WARNING,
                           "File Deleted",
                           "The file " + name_.getValue() + " has been " +
                           "deleted. Do you want to close this file now?",
                           false,
                           new Operation()
                           {
                              public void execute()
                              {
                                 CloseEvent.fire(TextEditingTarget.this, null);
                              }
                           },
                           new Operation()
                           {
                              public void execute()
                              {
                                 externalEditCheckInterval_.reset();
                                 ignoreDeletes_ = true;
                                 // Make sure it stays dirty
                                 dirtyState_.markDirty(false);
                              }
                           },
                           false
                     );
                  }
                  else if (response.isModified())
                  {
                     ignoreDeletes_ = false; // Now we know it exists

                     // Use StringUtil.formatDate(response.getLastModified())?

                     if (!dirtyState_.getValue())
                     {
                        docUpdateSentinel_.revert();
                     }
                     else
                     {
                        externalEditCheckInterval_.reset();
                        globalDisplay_.showYesNoMessage(
                              GlobalDisplay.MSG_WARNING,
                              "File Changed",
                              "The file " + name_.getValue() + " has changed " +
                              "on disk. Do you want to reload the file from " +
                              "disk and discard your unsaved changes?",
                              false,
                              new Operation()
                              {
                                 public void execute()
                                 {
                                    docUpdateSentinel_.revert();
                                 }
                              },
                              new Operation()
                              {
                                 public void execute()
                                 {
                                    externalEditCheckInterval_.reset();
                                    docUpdateSentinel_.ignoreExternalEdit();
                                    // Make sure it stays dirty
                                    dirtyState_.markDirty(false);
                                 }
                              },
                              true
                        );
                     }
                  }
               }

               @Override
               public void onError(ServerError error)
               {
                  Debug.logError(error);
               }
            });
   }
   
   private SourcePosition toSourcePosition(Scope func)
   {
      Position pos = func.getPreamble();
      return SourcePosition.create(pos.getRow(), pos.getColumn());
   }
   
   private boolean isCursorInTexMode()
   {
      if (fileType_.canCompilePDF())
      {
         if (fileType_.isRnw())
         {
            return SweaveFileType.TEX_LANG_MODE.equals(
               docDisplay_.getLanguageMode(docDisplay_.getCursorPosition()));
         }
         else
         {
            return true;
         }
      }
      else
      {
         return false;
      }
   }

   private boolean isCursorInRMode()
   {
      String mode = docDisplay_.getLanguageMode(docDisplay_.getCursorPosition());
      if (mode == null)
         return true;
      if (mode.equals(TextFileType.R_LANG_MODE))
         return true;
      return false;
   }
   
   private boolean isNewDoc()
   {
      return docUpdateSentinel_.getPath() == null;
   }
   
   // these methods are public static so that other editing targets which
   // display source code (but don't inherit from TextEditingTarget) can share
   // their implementation
   
   public static interface PrefsContext
   {
      FileSystemItem getActiveFile();
   }
   
   public static void registerPrefs(
                     ArrayList<HandlerRegistration> releaseOnDismiss,
                     UIPrefs prefs,
                     DocDisplay docDisplay,
                     final SourceDocument sourceDoc)
   {
      registerPrefs(releaseOnDismiss,
                    prefs,
                    docDisplay,
                    new PrefsContext() {
                        @Override
                        public FileSystemItem getActiveFile()
                        {
                           String path = sourceDoc.getPath();
                           if (path != null)
                              return FileSystemItem.createFile(path);
                           else
                              return null;
                        }
                    });
   }
   
   public static void registerPrefs(
                     ArrayList<HandlerRegistration> releaseOnDismiss,
                     UIPrefs prefs,
                     final DocDisplay docDisplay,
                     final PrefsContext context)
   {
      releaseOnDismiss.add(prefs.highlightSelectedLine().bind(
            new CommandWithArg<Boolean>() {
               public void execute(Boolean arg) {
                  docDisplay.setHighlightSelectedLine(arg);
               }}));
      releaseOnDismiss.add(prefs.highlightSelectedWord().bind(
            new CommandWithArg<Boolean>() {
               public void execute(Boolean arg) {
                  docDisplay.setHighlightSelectedWord(arg);
               }}));
      releaseOnDismiss.add(prefs.showLineNumbers().bind(
            new CommandWithArg<Boolean>() {
               public void execute(Boolean arg) {
                  docDisplay.setShowLineNumbers(arg);
               }}));
      releaseOnDismiss.add(prefs.useSpacesForTab().bind(
            new CommandWithArg<Boolean>() {
               public void execute(Boolean arg) {
                  // Makefile always uses tabs
                  FileSystemItem file = context.getActiveFile();
                  if ((file != null) && "Makefile".equals(file.getName()))
                     docDisplay.setUseSoftTabs(false);
                  else
                     docDisplay.setUseSoftTabs(arg);
               }}));
      releaseOnDismiss.add(prefs.numSpacesForTab().bind(
            new CommandWithArg<Integer>() {
               public void execute(Integer arg) {
                  docDisplay.setTabSize(arg);
               }}));
      releaseOnDismiss.add(prefs.showMargin().bind(
            new CommandWithArg<Boolean>() {
               public void execute(Boolean arg) {
                  docDisplay.setShowPrintMargin(arg);
               }}));
      releaseOnDismiss.add(prefs.blinkingCursor().bind(
            new CommandWithArg<Boolean>() {
               public void execute(Boolean arg) {
                  docDisplay.setBlinkingCursor(arg);
               }}));
      releaseOnDismiss.add(prefs.printMarginColumn().bind(
            new CommandWithArg<Integer>() {
               public void execute(Integer arg) {
                  docDisplay.setPrintMarginColumn(arg);
               }}));
      releaseOnDismiss.add(prefs.showInvisibles().bind(
            new CommandWithArg<Boolean>() {
               public void execute(Boolean arg) {
                  docDisplay.setShowInvisibles(arg);
               }}));
      releaseOnDismiss.add(prefs.showIndentGuides().bind(
            new CommandWithArg<Boolean>() {
               public void execute(Boolean arg) {
                  docDisplay.setShowIndentGuides(arg);
               }}));
      releaseOnDismiss.add(prefs.useVimMode().bind(
            new CommandWithArg<Boolean>() {
               public void execute(Boolean arg) {
                  docDisplay.setUseVimMode(arg);
               }}));
   }
   
   public static void syncFontSize(
                              ArrayList<HandlerRegistration> releaseOnDismiss,
                              EventBus events,
                              final TextDisplay view,
                              FontSizeManager fontSizeManager)
   {
      releaseOnDismiss.add(events.addHandler(
            ChangeFontSizeEvent.TYPE,
            new ChangeFontSizeHandler()
            {
               public void onChangeFontSize(ChangeFontSizeEvent event)
               {
                  view.setFontSize(event.getFontSize());
               }
            }));
      view.setFontSize(fontSizeManager.getSize());

   }
   
   public static void onPrintSourceDoc(final DocDisplay docDisplay)
   {
      Scheduler.get().scheduleDeferred(new ScheduledCommand()
      {
         public void execute()
         {
            docDisplay.print();
         }
      });
   }
   
   public static void addRecordNavigationPositionHandler(
                  ArrayList<HandlerRegistration> releaseOnDismiss,
                  final DocDisplay docDisplay,
                  final EventBus events,
                  final EditingTarget target)
   {
      releaseOnDismiss.add(docDisplay.addRecordNavigationPositionHandler(
            new RecordNavigationPositionHandler() {
              @Override
              public void onRecordNavigationPosition(
                                         RecordNavigationPositionEvent event)
              {   
                 SourcePosition pos = SourcePosition.create(
                                        target.getContext(),
                                        event.getPosition().getRow(),
                                        event.getPosition().getColumn(),
                                        docDisplay.getScrollTop());
                 events.fireEvent(new SourceNavigationEvent(
                                               SourceNavigation.create(
                                                   target.getId(), 
                                                   target.getPath(), 
                                                   pos))); 
              }           
           }));
   }
   
   private StatusBar statusBar_;
   private final DocDisplay docDisplay_;
   private final UIPrefs prefs_;
   private Display view_;
   private final Commands commands_;
   private SourceServerOperations server_;
   private EventBus events_;
   private final GlobalDisplay globalDisplay_;
   private final FileDialogs fileDialogs_;
   private final FileTypeRegistry fileTypeRegistry_;
   private final FileTypeCommands fileTypeCommands_;
   private final ConsoleDispatcher consoleDispatcher_;
   private final WorkbenchContext workbenchContext_;
   private final Session session_;
   private final Synctex synctex_;
   private final FontSizeManager fontSizeManager_;
   private DocUpdateSentinel docUpdateSentinel_;
   private Value<String> name_ = new Value<String>(null);
   private TextFileType fileType_;
   private String id_;
   private HandlerRegistration commandHandlerReg_;
   private ArrayList<HandlerRegistration> releaseOnDismiss_ =
         new ArrayList<HandlerRegistration>();
   private final DirtyState dirtyState_;
   private HandlerManager handlers_ = new HandlerManager(this);
   private FileSystemContext fileContext_;
   private final TextEditingTargetCompilePdfHelper compilePdfHelper_;
   private final TextEditingTargetPreviewHtmlHelper previewHtmlHelper_;
   private final TextEditingTargetCppHelper cppHelper_;
   private final TextEditingTargetPresentationHelper presentationHelper_;
   private boolean ignoreDeletes_;
   private final TextEditingTargetScopeHelper scopeHelper_;
   private TextEditingTargetSpelling spelling_;
   private BreakpointManager breakpointManager_;

   // Allows external edit checks to supercede one another
   private final Invalidation externalEditCheckInvalidation_ =
         new Invalidation();
   // Prevents external edit checks from happening too soon after each other
   private final IntervalTracker externalEditCheckInterval_ =
         new IntervalTracker(1000, true);
   private AnchoredSelection lastExecutedCode_;
   
   private SourcePosition debugStartPos_ = null;
   private SourcePosition debugEndPos_ = null;
   private boolean isDebugWarningVisible_ = false;
   private boolean isBreakpointWarningVisible_ = false;
}<|MERGE_RESOLUTION|>--- conflicted
+++ resolved
@@ -2482,11 +2482,7 @@
                }
             };
             
-<<<<<<< HEAD
-            if (saveWhenSourcing && dirtyState_.getValue())
-=======
-            if (isCpp && (dirtyState_.getValue() || (getPath() == null)))
->>>>>>> de7c366d
+            if (saveWhenSourcing && (dirtyState_.getValue() || (getPath() == null)))
                saveThenExecute(null, sourceCommand);
             else
                sourceCommand.execute(); 

--- conflicted
+++ resolved
@@ -14,11 +14,8 @@
  */
 package org.rstudio.studio.client.workbench.views.source.editors.text;
 
-<<<<<<< HEAD
 import com.google.gwt.core.client.JavaScriptObject;
-=======
 import com.google.gwt.user.client.Command;
->>>>>>> c775787e
 import com.google.inject.Inject;
 
 import org.rstudio.core.client.CommandWithArg;
@@ -178,7 +175,6 @@
       return true;
    }
    
-<<<<<<< HEAD
    public void convertToYAML(JavaScriptObject input, 
                              final CommandWithArg<String> onFinished)
    {
@@ -193,7 +189,10 @@
          public void onError(ServerError error)
          {
             onFinished.execute("");
-=======
+         }
+      });
+   }
+   
    private void installRMarkdownPackage(String action,
                                         final Command onInstalled)
    {
@@ -249,11 +248,10 @@
          {
             if (context.getRMarkdownInstalled())
                onInstalled.execute();
->>>>>>> c775787e
-         }
-      });
-   }
-   
+         }
+      });
+   }
+            
    private void showKnitrPreviewWarning(WarningBarDisplay display,
                                         String feature, 
                                         String requiredVersion)
